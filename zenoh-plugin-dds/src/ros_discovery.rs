//
// Copyright (c) 2022 ZettaScale Technology
//
// This program and the accompanying materials are made available under the
// terms of the Eclipse Public License 2.0 which is available at
// http://www.eclipse.org/legal/epl-2.0, or the Apache License, Version 2.0
// which is available at https://www.apache.org/licenses/LICENSE-2.0.
//
// SPDX-License-Identifier: EPL-2.0 OR Apache-2.0
//
// Contributors:
//   ZettaScale Zenoh Team, <zenoh@zettascale.tech>
//
use crate::dds_mgt::{delete_dds_entity, DDSRawSample};
use crate::qos::{Durability, History, Qos, Reliability, DDS_INFINITE_TIME};
use cdr::{CdrLe, Infinite};
use cyclors::*;
use log::warn;
use serde::ser::SerializeSeq;
use serde::{Deserialize, Deserializer, Serialize, Serializer};
use std::convert::TryInto;
use std::{
    collections::HashMap,
    ffi::{CStr, CString},
    mem::MaybeUninit,
};

pub(crate) const ROS_DISCOVERY_INFO_TOPIC_NAME: &str = "ros_discovery_info";
const ROS_DISCOVERY_INFO_TOPIC_TYPE: &str = "rmw_dds_common::msg::dds_::ParticipantEntitiesInfo_";

pub(crate) struct RosDiscoveryInfoMgr {
    reader: dds_entity_t,
    writer: dds_entity_t,
}

impl Drop for RosDiscoveryInfoMgr {
    fn drop(&mut self) {
        if let Err(e) = delete_dds_entity(self.reader) {
            warn!(
                "Error dropping DDS reader on {}: {}",
                ROS_DISCOVERY_INFO_TOPIC_NAME, e
            );
        }
        if let Err(e) = delete_dds_entity(self.writer) {
            warn!(
                "Error dropping DDS writer on {}: {}",
                ROS_DISCOVERY_INFO_TOPIC_NAME, e
            );
        }
    }
}

impl RosDiscoveryInfoMgr {
    pub(crate) fn create(participant: dds_entity_t) -> Result<RosDiscoveryInfoMgr, String> {
        let cton = CString::new(ROS_DISCOVERY_INFO_TOPIC_NAME)
            .unwrap()
            .into_raw();
        let ctyn = CString::new(ROS_DISCOVERY_INFO_TOPIC_TYPE)
            .unwrap()
            .into_raw();

        unsafe {
            // Create topic (for reader/writer creation)
            let t = cdds_create_blob_topic(participant, cton, ctyn, true);

            // Create reader
            let mut qos = Qos::default();
            qos.reliability = Reliability {
                kind: crate::qos::ReliabilityKind::RELIABLE,
                max_blocking_time: DDS_INFINITE_TIME,
            };
            qos.durability = Durability {
                kind: crate::qos::DurabilityKind::TRANSIENT_LOCAL,
            };
            // Note: KEEP_ALL to not loose any sample (topic is keyless). A periodic task should take samples from history.
            qos.history = History {
                kind: crate::qos::HistoryKind::KEEP_ALL,
                depth: 0,
            };
            qos.ignore_local_participant = true;
            let qos_native = qos.to_qos_native();
            let reader = dds_create_reader(participant, t, qos_native, std::ptr::null());
            Qos::delete_qos_native(qos_native);
            if reader < 0 {
                return Err(format!(
                    "Error creating DDS Reader on {}: {}",
                    ROS_DISCOVERY_INFO_TOPIC_NAME,
                    CStr::from_ptr(dds_strretcode(-reader))
                        .to_str()
                        .unwrap_or("unrecoverable DDS retcode")
                ));
            }

            // Create writer
            let mut qos = Qos::default();
            qos.reliability = Reliability {
                kind: crate::qos::ReliabilityKind::RELIABLE,
                max_blocking_time: DDS_INFINITE_TIME,
            };
            qos.durability = Durability {
                kind: crate::qos::DurabilityKind::TRANSIENT_LOCAL,
            };
            qos.history = History {
                kind: crate::qos::HistoryKind::KEEP_LAST,
                depth: 1,
            };
            qos.ignore_local_participant = true;
            let qos_native = qos.to_qos_native();
            let writer = dds_create_writer(participant, t, qos_native, std::ptr::null());
            Qos::delete_qos_native(qos_native);
            if writer < 0 {
                return Err(format!(
                    "Error creating DDS Writer on {}: {}",
                    ROS_DISCOVERY_INFO_TOPIC_NAME,
                    CStr::from_ptr(dds_strretcode(-writer))
                        .to_str()
                        .unwrap_or("unrecoverable DDS retcode")
                ));
            }

            drop(CString::from_raw(cton));
            drop(CString::from_raw(ctyn));

            Ok(RosDiscoveryInfoMgr { reader, writer })
        }
    }

    pub(crate) fn read(&self) -> HashMap<String, DDSRawSample> {
        unsafe {
            let mut zp: *mut ddsi_serdata = std::ptr::null_mut();
            #[allow(clippy::uninit_assumed_init)]
            let mut si = MaybeUninit::<[dds_sample_info_t; 1]>::uninit();
            // Place read samples into a map indexed by Participant gid. Thus we only keep the last update for each
            let mut result: HashMap<String, DDSRawSample> = HashMap::new();
            while dds_takecdr(
                self.reader,
                &mut zp,
                1,
                si.as_mut_ptr() as *mut dds_sample_info_t,
                DDS_ANY_STATE,
            ) > 0
            {
                let si = si.assume_init();
                if si[0].valid_data {
                    let raw_sample = DDSRawSample::create(zp);

                    // No need to deserialize the full payload. Just read the Participant gid (16 bytes after the 4 bytes of CDR header)
                    let gid = hex::encode(&raw_sample.as_slice()[4..20]);

                    result.insert(gid, raw_sample);
                }
                ddsi_serdata_unref(zp);
            }
            result
        }
    }

    pub(crate) fn write(&self, info: &ParticipantEntitiesInfo) -> Result<(), String> {
        unsafe {
            let buf = cdr::serialize::<_, _, CdrLe>(info, Infinite)
                .map_err(|e| format!("Error serializing ParticipantEntitiesInfo: {e}"))?;

            let mut sertype: *const ddsi_sertype = std::ptr::null_mut();
            let ret = dds_get_entity_sertype(self.writer, &mut sertype);
            if ret < 0 {
                return Err(format!(
                    "Error creating payload for ParticipantEntitiesInfo: {}",
                    CStr::from_ptr(dds_strretcode(ret))
                        .to_str()
                        .unwrap_or("unrecoverable DDS retcode")
                ));
            }

            // As per the Vec documentation (see https://doc.rust-lang.org/std/vec/struct.Vec.html#method.into_raw_parts)
            // the only way to correctly releasing it is to create a vec using from_raw_parts
            // and then have its destructor do the cleanup.
            // Thus, while tempting to just pass the raw pointer to cyclone and then free it from C,
            // that is not necessarily safe or guaranteed to be leak free.
            // TODO replace when stable https://github.com/rust-lang/rust/issues/65816
            let (ptr, len, capacity) = crate::vec_into_raw_parts(buf);
<<<<<<< HEAD
            let size: ddsrt_iov_len_t = len.try_into().map_err(|e| {
=======
            let size: size_t = len.try_into().map_err(|e| {
>>>>>>> eefc16f0
                format!("Error creating payload for ParticipantEntitiesInfo, excessive payload size: {e}")
            })?;

            let data_out = ddsrt_iovec_t {
                iov_base: ptr as *mut std::ffi::c_void,
                iov_len: size,
            };

<<<<<<< HEAD
            let fwdp = ddsi_serdata_from_ser_iov(
                sertype,
                ddsi_serdata_kind_SDK_DATA,
                1,
                &data_out,
                size as usize,
            );
=======
            let fwdp =
                ddsi_serdata_from_ser_iov(sertype, ddsi_serdata_kind_SDK_DATA, 1, &data_out, size);
>>>>>>> eefc16f0
            dds_writecdr(self.writer, fwdp);
            drop(Vec::from_raw_parts(ptr, len, capacity));
            Ok(())
        }
    }
}

#[derive(Serialize, Deserialize, Debug, Clone)]
pub(crate) struct NodeEntitiesInfo {
    pub node_namespace: String,
    pub node_name: String,
    #[serde(
        serialize_with = "serialize_gids",
        deserialize_with = "deserialize_gids"
    )]
    pub reader_gid_seq: Vec<String>,
    #[serde(
        serialize_with = "serialize_gids",
        deserialize_with = "deserialize_gids"
    )]
    pub writer_gid_seq: Vec<String>,
}

impl std::fmt::Display for NodeEntitiesInfo {
    fn fmt(&self, f: &mut std::fmt::Formatter<'_>) -> std::fmt::Result {
        write!(
            f,
            "Node {}{} : {} pub / {} sub",
            self.node_namespace,
            self.node_name,
            self.reader_gid_seq.len(),
            self.writer_gid_seq.len()
        )?;
        Ok(())
    }
}

#[derive(Serialize, Deserialize, Debug, Clone)]
pub(crate) struct ParticipantEntitiesInfo {
    #[serde(serialize_with = "serialize_gid", deserialize_with = "deserialize_gid")]
    pub gid: String,
    #[serde(
        serialize_with = "serialize_node_entities_info_seq",
        deserialize_with = "deserialize_node_entities_info_seq"
    )]
    pub node_entities_info_seq: HashMap<String, NodeEntitiesInfo>,
}

impl ParticipantEntitiesInfo {
    pub(crate) fn new(gid: String) -> Self {
        ParticipantEntitiesInfo {
            gid,
            node_entities_info_seq: HashMap::new(),
        }
    }
}

impl std::fmt::Display for ParticipantEntitiesInfo {
    fn fmt(&self, f: &mut std::fmt::Formatter<'_>) -> std::fmt::Result {
        write!(f, "participant {} : [", self.gid)?;
        for i in self.node_entities_info_seq.values() {
            write!(f, "({i}), ")?;
        }
        write!(f, "]")?;
        Ok(())
    }
}

impl ParticipantEntitiesInfo {
    // Update with a new map of NodeEntitiesInfo, and cleanup the possibly NodeEntitiesInfo (no readers, no writers)
    pub(crate) fn update_with(&mut self, nodes_entities: HashMap<String, NodeEntitiesInfo>) {
        self.node_entities_info_seq.extend(nodes_entities);
        self.cleanup();
    }

    pub(crate) fn remove_reader_gid(&mut self, reader_gid: &str) {
        for node in self.node_entities_info_seq.values_mut() {
            node.reader_gid_seq.retain(|gid| gid != reader_gid);
        }
    }

    pub(crate) fn remove_writer_gid(&mut self, writer_gid: &str) {
        for node in self.node_entities_info_seq.values_mut() {
            node.writer_gid_seq.retain(|gid| gid != writer_gid);
        }
    }

    // remove the empty NodeEntitiesInfo (no readers, no writers)
    pub(crate) fn cleanup(&mut self) {
        self.node_entities_info_seq
            .retain(|_, node| !node.reader_gid_seq.is_empty() && !node.writer_gid_seq.is_empty());
    }
}

fn serialize_gid<S>(gid: &str, serializer: S) -> Result<S::Ok, S::Error>
where
    S: Serializer,
{
    let mut buf = hex::decode(gid).map_err(|e| {
        serde::ser::Error::custom(format!("Failed to decode gid {gid} as hex: {e}"))
    })?;
    // Gid size in ROS messages in 24 bytes (The DDS gid is usually 16 bytes). Resize the buffer
    buf.resize(24, 0);
    serde::Serialize::serialize(
        TryInto::<&[u8; 24]>::try_into(&buf[..24]).unwrap(),
        serializer,
    )
}

fn deserialize_gid<'de, D>(deserializer: D) -> Result<String, D::Error>
where
    D: Deserializer<'de>,
{
    let gid: [u8; 24] = Deserialize::deserialize(deserializer)?;
    // NOTE: a DDS gid is 16 bytes only. ignore the last 8 bytes
    Ok(hex::encode(&gid[..16]))
}

fn serialize_gids<S>(gids: &[String], serializer: S) -> Result<S::Ok, S::Error>
where
    S: Serializer,
{
    let mut seq = serializer.serialize_seq(Some(gids.len()))?;
    for s in gids {
        let mut buf = hex::decode(s).map_err(|e| {
            serde::ser::Error::custom(format!("Failed to decode gid {s} as hex: {e}"))
        })?;
        // Gid size in ROS messages in 24 bytes (The DDS gid is usually 16 bytes). Resize the buffer
        buf.resize(24, 0);
        seq.serialize_element(TryInto::<&[u8; 24]>::try_into(&buf[..24]).unwrap())?;
    }
    seq.end()
}

fn deserialize_gids<'de, D>(deserializer: D) -> Result<Vec<String>, D::Error>
where
    D: Deserializer<'de>,
{
    let gids: Vec<[u8; 24]> = Deserialize::deserialize(deserializer)?;
    // NOTE: a DDS gid is 16 bytes only. ignore the last 8 bytes
    Ok(gids.iter().map(|gid| hex::encode(&gid[..16])).collect())
}

fn serialize_node_entities_info_seq<S>(
    entities: &HashMap<String, NodeEntitiesInfo>,
    serializer: S,
) -> Result<S::Ok, S::Error>
where
    S: Serializer,
{
    let mut seq = serializer.serialize_seq(Some(entities.len()))?;
    for entity in entities.values() {
        seq.serialize_element(entity)?;
    }
    seq.end()
}

fn deserialize_node_entities_info_seq<'de, D>(
    deserializer: D,
) -> Result<HashMap<String, NodeEntitiesInfo>, D::Error>
where
    D: Deserializer<'de>,
{
    let mut entities: Vec<NodeEntitiesInfo> = Deserialize::deserialize(deserializer)?;
    let mut map: HashMap<String, NodeEntitiesInfo> = HashMap::with_capacity(entities.len());
    for entity in entities.drain(..) {
        let key = format!("{}{}", entity.node_namespace, entity.node_name);
        map.insert(key, entity);
    }
    Ok(map)
}<|MERGE_RESOLUTION|>--- conflicted
+++ resolved
@@ -178,11 +178,7 @@
             // that is not necessarily safe or guaranteed to be leak free.
             // TODO replace when stable https://github.com/rust-lang/rust/issues/65816
             let (ptr, len, capacity) = crate::vec_into_raw_parts(buf);
-<<<<<<< HEAD
-            let size: ddsrt_iov_len_t = len.try_into().map_err(|e| {
-=======
             let size: size_t = len.try_into().map_err(|e| {
->>>>>>> eefc16f0
                 format!("Error creating payload for ParticipantEntitiesInfo, excessive payload size: {e}")
             })?;
 
@@ -191,7 +187,6 @@
                 iov_len: size,
             };
 
-<<<<<<< HEAD
             let fwdp = ddsi_serdata_from_ser_iov(
                 sertype,
                 ddsi_serdata_kind_SDK_DATA,
@@ -199,10 +194,6 @@
                 &data_out,
                 size as usize,
             );
-=======
-            let fwdp =
-                ddsi_serdata_from_ser_iov(sertype, ddsi_serdata_kind_SDK_DATA, 1, &data_out, size);
->>>>>>> eefc16f0
             dds_writecdr(self.writer, fwdp);
             drop(Vec::from_raw_parts(ptr, len, capacity));
             Ok(())
