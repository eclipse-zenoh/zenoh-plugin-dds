--- conflicted
+++ resolved
@@ -35,8 +35,7 @@
 use serde_json::Value;
 use tracing::{debug, error, info, trace, warn};
 use zenoh::{
-    bytes::ZBytes,
-    encoding::Encoding,
+    bytes::{Encoding, ZBytes},
     internal::{
         plugins::{RunningPlugin, RunningPluginTrait, ZenohPlugin},
         runtime::Runtime,
@@ -70,15 +69,6 @@
     },
     route_zenoh_dds::RouteZenohDDS,
 };
-<<<<<<< HEAD
-=======
-
-macro_rules! ke_for_sure {
-    ($val:expr) => {
-        unsafe { keyexpr::from_str_unchecked($val) }
-    };
-}
->>>>>>> 35b7df88
 
 macro_rules! zenoh_id {
     ($val:expr) => {
