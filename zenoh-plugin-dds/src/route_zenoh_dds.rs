//
// Copyright (c) 2022 ZettaScale Technology
//
// This program and the accompanying materials are made available under the
// terms of the Eclipse Public License 2.0 which is available at
// http://www.eclipse.org/legal/epl-2.0, or the Apache License, Version 2.0
// which is available at https://www.apache.org/licenses/LICENSE-2.0.
//
// SPDX-License-Identifier: EPL-2.0 OR Apache-2.0
//
// Contributors:
//   ZettaScale Zenoh Team, <zenoh@zettascale.tech>
//

use std::{
    collections::HashSet,
    ffi::CStr,
    fmt,
    sync::{
        atomic::{AtomicI32, Ordering},
        Arc,
    },
    time::Duration,
};

use cyclors::{
    dds_entity_t, dds_get_entity_sertype, dds_strretcode, dds_writecdr, ddsi_serdata_from_ser_iov,
    ddsi_serdata_kind_SDK_DATA, ddsi_sertype, ddsrt_iovec_t,
};
use serde::{Serialize, Serializer};
use zenoh::{
    key_expr::{keyexpr, KeyExpr, OwnedKeyExpr},
    prelude::*,
<<<<<<< HEAD
    query::{ConsolidationMode, QueryTarget, ReplyKeyExpr},
    sample::{Locality, Sample},
    selector::Selector,
    subscriber::Subscriber,
=======
    pubsub::Subscriber,
    query::{ConsolidationMode, QueryTarget, ReplyKeyExpr, Selector},
    sample::{Locality, Sample},
>>>>>>> 35b7df88
    Session,
};
use zenoh_ext::{FetchingSubscriber, SubscriberBuilderExt};

use crate::{
    dds_mgt::*, qos::Qos, vec_into_raw_parts, DdsPluginRuntime, KE_ANY_1_SEGMENT,
    KE_PREFIX_PUB_CACHE, LOG_PAYLOAD,
};

type AtomicDDSEntity = AtomicI32;
const DDS_ENTITY_NULL: dds_entity_t = 0;

enum ZSubscriber<'a> {
    Subscriber(Subscriber<'a, ()>),
    FetchingSubscriber(FetchingSubscriber<'a, ()>),
}

impl ZSubscriber<'_> {
    fn key_expr(&self) -> &KeyExpr<'static> {
        match self {
            ZSubscriber::Subscriber(s) => s.key_expr(),
            ZSubscriber::FetchingSubscriber(s) => s.key_expr(),
        }
    }
}

// a route from Zenoh to DDS
#[allow(clippy::upper_case_acronyms)]
#[derive(Serialize)]
pub(crate) struct RouteZenohDDS<'a> {
    // the zenoh session
    #[serde(skip)]
    zenoh_session: &'a Arc<Session>,
    // the zenoh subscriber receiving data to be re-published by the DDS Writer
    #[serde(skip)]
    zenoh_subscriber: ZSubscriber<'a>,
    // the DDS topic name for re-publication
    topic_name: String,
    // the DDS topic type
    topic_type: String,
    // is DDS topic keyess
    keyless: bool,
    // the local DDS Writer created to serve the route (i.e. re-publish to DDS data coming from zenoh)
    // can be DDS_ENTITY_NULL in "forward discovery" mode, when the route is created because of the discovery
    // of a local DDS Reader, and the forwarded discovery msg for the DDS Writer didn't arrive yet.
    #[serde(serialize_with = "serialize_atomic_entity_guid")]
    dds_writer: Arc<AtomicDDSEntity>,
    // the list of remote writers served by this route (admin key expr)
    remote_routed_writers: HashSet<OwnedKeyExpr>,
    // the list of local readers served by this route (entity keys)
    local_routed_readers: HashSet<String>,
}

impl Drop for RouteZenohDDS<'_> {
    fn drop(&mut self) {
        self.delete_dds_writer();
    }
}

impl fmt::Display for RouteZenohDDS<'_> {
    fn fmt(&self, f: &mut fmt::Formatter) -> fmt::Result {
        write!(
            f,
            "Route Zenoh->DDS ({} -> {})",
            self.zenoh_subscriber.key_expr(),
            self.topic_name
        )
    }
}

fn serialize_atomic_entity_guid<S>(entity: &Arc<AtomicDDSEntity>, s: S) -> Result<S::Ok, S::Error>
where
    S: Serializer,
{
    match entity.load(std::sync::atomic::Ordering::Relaxed) {
        DDS_ENTITY_NULL => s.serialize_str(""),
        entity => serialize_entity_guid(&entity, s),
    }
}

impl RouteZenohDDS<'_> {
    pub(crate) async fn new<'a, 'b>(
        plugin: &DdsPluginRuntime<'a>,
        ke: OwnedKeyExpr,
        querying_subscriber: bool,
        topic_name: String,
        topic_type: String,
        keyless: bool,
    ) -> Result<RouteZenohDDS<'a>, String> {
        tracing::debug!(
            "Route Zenoh->DDS ({} -> {}): creation with topic_type={} querying_subscriber={}",
            ke,
            topic_name,
            topic_type,
            querying_subscriber
        );

        // Initiate an Arc<AtomicDDSEntity> to DDS_ENTITY_NULL for the DDS Writer
        let dds_writer = Arc::new(AtomicDDSEntity::from(DDS_ENTITY_NULL));
        // Clone it for the subscriber_callback
        let arc_dw = dds_writer.clone();

        // Callback routing data received by Zenoh subscriber to DDS Writer (if set)
        let ton = topic_name.clone();
        let subscriber_callback = move |s: Sample| {
            let dw = arc_dw.load(Ordering::Relaxed);
            if dw != DDS_ENTITY_NULL {
                do_route_data(s, &ton, dw);
            } else {
                // delay the routing of data for few ms in case this publication arrived
                // before the discovery message provoking the creation of the Data Writer
                tracing::debug!(
                    "Route Zenoh->DDS ({} -> {}): data arrived but no DDS Writer yet to route it... wait 3s for discovery forwarding msg",
                    s.key_expr(),
                    &ton
                );
                let arc_dw2 = arc_dw.clone();
                let ton2 = ton.clone();
                let ke = s.key_expr().clone();
                async_std::task::spawn(async move {
                    for _ in 1..30 {
                        async_std::task::sleep(Duration::from_millis(100)).await;
                        let dw = arc_dw2.load(Ordering::Relaxed);
                        if dw != DDS_ENTITY_NULL {
                            do_route_data(s, &ton2, dw);
                            break;
                        } else {
                            tracing::warn!(
                                "Route Zenoh->DDS ({} -> {}): still no DDS Writer after 3s - drop incoming data!",
                                ke,
                                &ton2
                            );
                        }
                    }
                });
            }
        };

        // create zenoh subscriber
        let zenoh_subscriber = if querying_subscriber {
            // query all PublicationCaches on "<KE_PREFIX_PUB_CACHE>/*/<routing_keyexpr>"
            let query_selector: Selector = (*KE_PREFIX_PUB_CACHE / *KE_ANY_1_SEGMENT / &ke).into();
            tracing::debug!(
                    "Route Zenoh->DDS ({} -> {}): query historical data from everybody for TRANSIENT_LOCAL Reader on {}",
                    ke,
                    topic_name,
                    query_selector
                );

            let sub = plugin
                .zsession
                .declare_subscriber(ke.clone())
                .callback(subscriber_callback)
                .allowed_origin(Locality::Remote) // Allow only remote publications to avoid loops
                .reliable()
                .querying()
                .query_timeout(plugin.config.queries_timeout)
                .query_selector(query_selector)
                .query_accept_replies(ReplyKeyExpr::Any)
                .await
                .map_err(|e| {
                    format!(
                        "Route Zenoh->DDS ({ke} -> {topic_name}): failed to create FetchingSubscriber: {e}"
                    )
                })?;
            ZSubscriber::FetchingSubscriber(sub)
        } else {
            let sub = plugin
                .zsession
                .declare_subscriber(ke.clone())
                .callback(subscriber_callback)
                .allowed_origin(Locality::Remote) // Allow only remote publications to avoid loops
                .reliable()
                .await
                .map_err(|e| {
                    format!(
                        "Route Zenoh->DDS ({ke} -> {topic_name}): failed to create Subscriber: {e}"
                    )
                })?;
            ZSubscriber::Subscriber(sub)
        };

        Ok(RouteZenohDDS {
            zenoh_session: plugin.zsession,
            zenoh_subscriber,
            topic_name,
            topic_type,
            keyless,
            dds_writer,
            remote_routed_writers: HashSet::new(),
            local_routed_readers: HashSet::new(),
        })
    }

    pub(crate) fn set_dds_writer(
        &self,
        data_participant: dds_entity_t,
        writer_qos: Qos,
    ) -> Result<(), String> {
        // check if dds_writer was already set
        let old = self.dds_writer.load(Ordering::SeqCst);

        if old == DDS_ENTITY_NULL {
            tracing::debug!("{}: create DDS Writer", self);
            let dw = create_forwarding_dds_writer(
                data_participant,
                self.topic_name.clone(),
                self.topic_type.clone(),
                self.keyless,
                writer_qos,
            )?;
            if self
                .dds_writer
                .compare_exchange(DDS_ENTITY_NULL, dw, Ordering::SeqCst, Ordering::SeqCst)
                .is_err()
            {
                // another task managed to create the DDS Writer before this task
                // delete the DDS Writer created here
                tracing::debug!(
                    "{}: delete DDS Writer since another task created one concurrently",
                    self
                );
                if let Err(e) = delete_dds_entity(dw) {
                    tracing::warn!(
                        "{}: failed to delete DDS Writer created in concurrence of another task: {}",
                        self, e
                    )
                }
            }
        }
        Ok(())
    }

    pub(crate) fn delete_dds_writer(&self) {
        let dds_entity = self
            .dds_writer
            .swap(DDS_ENTITY_NULL, std::sync::atomic::Ordering::Relaxed);
        if dds_entity != DDS_ENTITY_NULL {
            if let Err(e) = delete_dds_entity(dds_entity) {
                tracing::warn!("{}: error deleting DDS Writer:  {}", self, e);
            }
        }
    }

    /// If this route uses a FetchingSubscriber, query for historical publications
    /// using the specified Selector. Otherwise, do nothing.
    pub(crate) async fn query_historical_publications<'a, F>(
        &mut self,
        selector: F,
        query_timeout: Duration,
    ) where
        F: Fn() -> Selector<'a>,
    {
        if let ZSubscriber::FetchingSubscriber(sub) = &mut self.zenoh_subscriber {
            let s = selector();
            tracing::debug!(
                "Route Zenoh->DDS ({} -> {}): query historical publications from {}",
                sub.key_expr(),
                self.topic_name,
                s
            );
            if let Err(e) = sub
                .fetch({
                    let session = &self.zenoh_session;
                    let s = s.clone();
                    move |cb| {
                        session
                            .get(&s)
                            .target(QueryTarget::All)
                            .consolidation(ConsolidationMode::None)
                            .accept_replies(ReplyKeyExpr::Any)
                            .timeout(query_timeout)
                            .callback(cb)
                            .wait()
                    }
                })
                .await
            {
                tracing::warn!(
                    "{}: query for historical publications on {} failed: {}",
                    self,
                    s,
                    e
                );
            }
        }
    }

    pub(crate) fn dds_writer_guid(&self) -> Result<String, String> {
        get_guid(&self.dds_writer.load(Ordering::Relaxed))
    }

    pub(crate) fn add_remote_routed_writer(&mut self, admin_ke: OwnedKeyExpr) {
        self.remote_routed_writers.insert(admin_ke);
    }

    pub(crate) fn remove_remote_routed_writer(&mut self, admin_ke: &keyexpr) {
        self.remote_routed_writers.remove(admin_ke);
    }

    /// Remove all Writers reference with admin keyexpr containing "sub_ke"
    pub(crate) fn remove_remote_routed_writers_containing(&mut self, sub_ke: &str) {
        self.remote_routed_writers.retain(|s| !s.contains(sub_ke));
    }

    pub(crate) fn has_remote_routed_writer(&self) -> bool {
        !self.remote_routed_writers.is_empty()
    }

    pub(crate) fn is_routing_remote_writer(&self, entity_key: &str) -> bool {
        self.remote_routed_writers
            .iter()
            .any(|s| s.contains(entity_key))
    }

    pub(crate) fn add_local_routed_reader(&mut self, entity_key: String) {
        self.local_routed_readers.insert(entity_key);
    }

    pub(crate) fn remove_local_routed_reader(&mut self, entity_key: &str) {
        self.local_routed_readers.remove(entity_key);
    }

    pub(crate) fn has_local_routed_reader(&self) -> bool {
        !self.local_routed_readers.is_empty()
    }
}

fn do_route_data(s: Sample, topic_name: &str, data_writer: dds_entity_t) {
    if *LOG_PAYLOAD {
        tracing::trace!(
            "Route Zenoh->DDS ({} -> {}): routing data - payload: {:?}",
            s.key_expr(),
            &topic_name,
            s.payload()
        );
    } else {
        tracing::trace!(
            "Route Zenoh->DDS ({} -> {}): routing data",
            s.key_expr(),
            &topic_name
        );
    }

    unsafe {
        let bs = s.payload().into();
        // As per the Vec documentation (see https://doc.rust-lang.org/std/vec/struct.Vec.html#method.into_raw_parts)
        // the only way to correctly releasing it is to create a vec using from_raw_parts
        // and then have its destructor do the cleanup.
        // Thus, while tempting to just pass the raw pointer to cyclone and then free it from C,
        // that is not necessarily safe or guaranteed to be leak free.
        // TODO replace when stable https://github.com/rust-lang/rust/issues/65816
        let (ptr, len, capacity) = vec_into_raw_parts(bs);

        let data_out: ddsrt_iovec_t;
        #[cfg(not(target_os = "windows"))]
        {
            data_out = ddsrt_iovec_t {
                iov_base: ptr as *mut std::ffi::c_void,
                iov_len: len,
            };
        }
        #[cfg(target_os = "windows")]
        {
            data_out = ddsrt_iovec_t {
                iov_base: ptr as *mut std::ffi::c_void,
                iov_len: len as u32,
            };
        }

        let mut sertype_ptr: *const ddsi_sertype = std::ptr::null_mut();
        let ret = dds_get_entity_sertype(data_writer, &mut sertype_ptr);
        if ret < 0 {
            tracing::warn!(
                "Route Zenoh->DDS ({} -> {}): can't route data; sertype lookup failed ({})",
                s.key_expr(),
                topic_name,
                CStr::from_ptr(dds_strretcode(ret))
                    .to_str()
                    .unwrap_or("unrecoverable DDS retcode")
            );
            return;
        }

        let fwdp =
            ddsi_serdata_from_ser_iov(sertype_ptr, ddsi_serdata_kind_SDK_DATA, 1, &data_out, len);

        dds_writecdr(data_writer, fwdp);
        drop(Vec::from_raw_parts(ptr, len, capacity));
    }
}<|MERGE_RESOLUTION|>--- conflicted
+++ resolved
@@ -31,16 +31,9 @@
 use zenoh::{
     key_expr::{keyexpr, KeyExpr, OwnedKeyExpr},
     prelude::*,
-<<<<<<< HEAD
-    query::{ConsolidationMode, QueryTarget, ReplyKeyExpr},
-    sample::{Locality, Sample},
-    selector::Selector,
-    subscriber::Subscriber,
-=======
     pubsub::Subscriber,
     query::{ConsolidationMode, QueryTarget, ReplyKeyExpr, Selector},
     sample::{Locality, Sample},
->>>>>>> 35b7df88
     Session,
 };
 use zenoh_ext::{FetchingSubscriber, SubscriberBuilderExt};
