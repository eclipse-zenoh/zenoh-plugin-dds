//
// Copyright (c) 2022 ZettaScale Technology
//
// This program and the accompanying materials are made available under the
// terms of the Eclipse Public License 2.0 which is available at
// http://www.eclipse.org/legal/epl-2.0, or the Apache License, Version 2.0
// which is available at https://www.apache.org/licenses/LICENSE-2.0.
//
// SPDX-License-Identifier: EPL-2.0 OR Apache-2.0
//
// Contributors:
//   ZettaScale Zenoh Team, <zenoh@zettascale.tech>
//

use cyclors::{
<<<<<<< HEAD
    dds_entity_t, dds_get_entity_sertype, dds_strretcode, dds_writecdr, ddsi_serdata_from_ser_iov,
    ddsi_serdata_kind_SDK_DATA, ddsi_sertype, ddsrt_iovec_t, size_t,
=======
    dds_entity_t, dds_writecdr, dds_get_entity_sertype, dds_strretcode,
    ddsi_serdata_kind_SDK_DATA, ddsi_sertype, ddsi_serdata_from_ser_iov,
    ddsrt_iovec_t, ddsrt_iov_len_t,
>>>>>>> 795eb131
};
use serde::{Serialize, Serializer};
use std::collections::HashSet;
use std::convert::TryInto;
use std::sync::atomic::Ordering;
use std::sync::Arc;
use std::{ffi::CStr, fmt, sync::atomic::AtomicI32, time::Duration};
use zenoh::prelude::*;
use zenoh::query::ReplyKeyExpr;
use zenoh::{prelude::r#async::AsyncResolve, subscriber::Subscriber};
use zenoh_ext::{FetchingSubscriber, SubscriberBuilderExt};

use crate::DdsPluginRuntime;
use crate::{
    dds_mgt::*, qos::Qos, vec_into_raw_parts, KE_ANY_1_SEGMENT, KE_PREFIX_PUB_CACHE, LOG_PAYLOAD,
};

type AtomicDDSEntity = AtomicI32;
const DDS_ENTITY_NULL: dds_entity_t = 0;

enum ZSubscriber<'a> {
    Subscriber(Subscriber<'a, ()>),
    FetchingSubscriber(FetchingSubscriber<'a, ()>),
}

impl ZSubscriber<'_> {
    fn key_expr(&self) -> &KeyExpr<'static> {
        match self {
            ZSubscriber::Subscriber(s) => s.key_expr(),
            ZSubscriber::FetchingSubscriber(s) => s.key_expr(),
        }
    }
}

// a route from Zenoh to DDS
#[allow(clippy::upper_case_acronyms)]
#[derive(Serialize)]
pub(crate) struct RouteZenohDDS<'a> {
    // the zenoh session
    #[serde(skip)]
    zenoh_session: &'a Arc<Session>,
    // the zenoh subscriber receiving data to be re-published by the DDS Writer
    #[serde(skip)]
    zenoh_subscriber: ZSubscriber<'a>,
    // the DDS topic name for re-publication
    topic_name: String,
    // the DDS topic type
    topic_type: String,
    // is DDS topic keyess
    keyless: bool,
    // the local DDS Writer created to serve the route (i.e. re-publish to DDS data coming from zenoh)
    // can be DDS_ENTITY_NULL in "forward discovery" mode, when the route is created because of the discovery
    // of a local DDS Reader, and the forwarded discovery msg for the DDS Writer didn't arrive yet.
    #[serde(serialize_with = "serialize_atomic_entity_guid")]
    dds_writer: Arc<AtomicDDSEntity>,
    // the list of remote writers served by this route (admin key expr)
    remote_routed_writers: HashSet<OwnedKeyExpr>,
    // the list of local readers served by this route (entity keys)
    local_routed_readers: HashSet<String>,
}

impl Drop for RouteZenohDDS<'_> {
    fn drop(&mut self) {
        self.delete_dds_writer();
    }
}

impl fmt::Display for RouteZenohDDS<'_> {
    fn fmt(&self, f: &mut fmt::Formatter) -> fmt::Result {
        write!(
            f,
            "Route Zenoh->DDS ({} -> {})",
            self.zenoh_subscriber.key_expr(),
            self.topic_name
        )
    }
}

fn serialize_atomic_entity_guid<S>(entity: &Arc<AtomicDDSEntity>, s: S) -> Result<S::Ok, S::Error>
where
    S: Serializer,
{
    match entity.load(std::sync::atomic::Ordering::Relaxed) {
        DDS_ENTITY_NULL => s.serialize_str(""),
        entity => serialize_entity_guid(&entity, s),
    }
}

impl RouteZenohDDS<'_> {
    pub(crate) async fn new<'a, 'b>(
        plugin: &DdsPluginRuntime<'a>,
        ke: OwnedKeyExpr,
        querying_subscriber: bool,
        topic_name: String,
        topic_type: String,
        keyless: bool,
    ) -> Result<RouteZenohDDS<'a>, String> {
        log::debug!(
            "Route Zenoh->DDS ({} -> {}): creation with topic_type={} querying_subscriber={}",
            ke,
            topic_name,
            topic_type,
            querying_subscriber
        );

        // Initiate an Arc<AtomicDDSEntity> to DDS_ENTITY_NULL for the DDS Writer
        let dds_writer = Arc::new(AtomicDDSEntity::from(DDS_ENTITY_NULL));
        // Clone it for the subscriber_callback
        let arc_dw = dds_writer.clone();

        // Callback routing data received by Zenoh subscriber to DDS Writer (if set)
        let ton = topic_name.clone();
        let subscriber_callback = move |s: Sample| {
            let dw = arc_dw.load(Ordering::Relaxed);
            if dw != DDS_ENTITY_NULL {
                do_route_data(s, &ton, dw);
            } else {
                // delay the routing of data for few ms in case this publication arrived
                // before the discovery message provoking the creation of the Data Writer
                log::debug!(
                    "Route Zenoh->DDS ({} -> {}): data arrived but no DDS Writer yet to route it... wait 3s for discovery forarding msg",
                    s.key_expr,
                    &ton
                );
                let arc_dw2 = arc_dw.clone();
                let ton2 = ton.clone();
                let ke = s.key_expr.clone();
                async_std::task::spawn(async move {
                    for _ in 1..30 {
                        async_std::task::sleep(Duration::from_millis(100)).await;
                        let dw = arc_dw2.load(Ordering::Relaxed);
                        if dw != DDS_ENTITY_NULL {
                            do_route_data(s, &ton2, dw);
                            break;
                        } else {
                            log::warn!(
                                "Route Zenoh->DDS ({} -> {}): still no DDS Writer after 3s - drop incoming data!",
                                ke,
                                &ton2
                            );
                        }
                    }
                });
            }
        };

        // create zenoh subscriber
        let zenoh_subscriber = if querying_subscriber {
            // query all PublicationCaches on "<KE_PREFIX_PUB_CACHE>/*/<routing_keyexpr>"
            let query_selector: Selector = (*KE_PREFIX_PUB_CACHE / *KE_ANY_1_SEGMENT / &ke).into();
            log::debug!(
                    "Route Zenoh->DDS ({} -> {}): query historical data from everybody for TRANSIENT_LOCAL Reader on {}",
                    ke,
                    topic_name,
                    query_selector
                );

            let sub = plugin
                .zsession
                .declare_subscriber(ke.clone())
                .callback(subscriber_callback)
                .allowed_origin(Locality::Remote) // Allow only remote publications to avoid loops
                .reliable()
                .querying()
                .query_timeout(plugin.config.queries_timeout)
                .query_selector(query_selector)
                .query_accept_replies(ReplyKeyExpr::Any)
                .res()
                .await
                .map_err(|e| {
                    format!(
                        "Route Zenoh->DDS ({ke} -> {topic_name}): failed to create FetchingSubscriber: {e}"
                    )
                })?;
            ZSubscriber::FetchingSubscriber(sub)
        } else {
            let sub = plugin
                .zsession
                .declare_subscriber(ke.clone())
                .callback(subscriber_callback)
                .allowed_origin(Locality::Remote) // Allow only remote publications to avoid loops
                .reliable()
                .res()
                .await
                .map_err(|e| {
                    format!(
                        "Route Zenoh->DDS ({ke} -> {topic_name}): failed to create Subscriber: {e}"
                    )
                })?;
            ZSubscriber::Subscriber(sub)
        };

        Ok(RouteZenohDDS {
            zenoh_session: plugin.zsession,
            zenoh_subscriber,
            topic_name,
            topic_type,
            keyless,
            dds_writer,
            remote_routed_writers: HashSet::new(),
            local_routed_readers: HashSet::new(),
        })
    }

    pub(crate) fn set_dds_writer(
        &self,
        data_participant: dds_entity_t,
        writer_qos: Qos,
    ) -> Result<(), String> {
        // check if dds_writer was already set
        let old = self.dds_writer.load(Ordering::SeqCst);

        if old == DDS_ENTITY_NULL {
            log::debug!("{}: create DDS Writer", self);
            let dw = create_forwarding_dds_writer(
                data_participant,
                self.topic_name.clone(),
                self.topic_type.clone(),
                self.keyless,
                writer_qos,
            )?;
            if self
                .dds_writer
                .compare_exchange(DDS_ENTITY_NULL, dw, Ordering::SeqCst, Ordering::SeqCst)
                .is_err()
            {
                // another task managed to create the DDS Writer before this task
                // delete the DDS Writer created here
                log::debug!(
                    "{}: delete DDS Writer since another task created one concurrently",
                    self
                );
                if let Err(e) = delete_dds_entity(dw) {
                    log::warn!(
                        "{}: failed to delete DDS Writer created in concurrence of another task: {}",
                        self, e
                    )
                }
            }
        }
        Ok(())
    }

    pub(crate) fn delete_dds_writer(&self) {
        let dds_entity = self
            .dds_writer
            .swap(DDS_ENTITY_NULL, std::sync::atomic::Ordering::Relaxed);
        if dds_entity != DDS_ENTITY_NULL {
            if let Err(e) = delete_dds_entity(dds_entity) {
                log::warn!("{}: error deleting DDS Writer:  {}", self, e);
            }
        }
    }

    /// If this route uses a FetchingSubscriber, query for historical publications
    /// using the specified Selector. Otherwise, do nothing.
    pub(crate) async fn query_historical_publications<'a, F>(
        &mut self,
        selector: F,
        query_timeout: Duration,
    ) where
        F: Fn() -> Selector<'a>,
    {
        if let ZSubscriber::FetchingSubscriber(sub) = &mut self.zenoh_subscriber {
            let s = selector();
            log::debug!(
                "Route Zenoh->DDS ({} -> {}): query historical publications from {}",
                sub.key_expr(),
                self.topic_name,
                s
            );
            if let Err(e) = sub
                .fetch({
                    let session = &self.zenoh_session;
                    let s = s.clone();
                    move |cb| {
                        use zenoh_core::SyncResolve;
                        session
                            .get(&s)
                            .target(QueryTarget::All)
                            .consolidation(ConsolidationMode::None)
                            .accept_replies(ReplyKeyExpr::Any)
                            .timeout(query_timeout)
                            .callback(cb)
                            .res_sync()
                    }
                })
                .res()
                .await
            {
                log::warn!(
                    "{}: query for historical publications on {} failed: {}",
                    self,
                    s,
                    e
                );
            }
        }
    }

    pub(crate) fn dds_writer_guid(&self) -> Result<String, String> {
        get_guid(&self.dds_writer.load(Ordering::Relaxed))
    }

    pub(crate) fn add_remote_routed_writer(&mut self, admin_ke: OwnedKeyExpr) {
        self.remote_routed_writers.insert(admin_ke);
    }

    pub(crate) fn remove_remote_routed_writer(&mut self, admin_ke: &keyexpr) {
        self.remote_routed_writers.remove(admin_ke);
    }

    /// Remove all Writers reference with admin keyexpr containing "sub_ke"
    pub(crate) fn remove_remote_routed_writers_containing(&mut self, sub_ke: &str) {
        self.remote_routed_writers.retain(|s| !s.contains(sub_ke));
    }

    pub(crate) fn has_remote_routed_writer(&self) -> bool {
        !self.remote_routed_writers.is_empty()
    }

    pub(crate) fn is_routing_remote_writer(&self, entity_key: &str) -> bool {
        self.remote_routed_writers
            .iter()
            .any(|s| s.contains(entity_key))
    }

    pub(crate) fn add_local_routed_reader(&mut self, entity_key: String) {
        self.local_routed_readers.insert(entity_key);
    }

    pub(crate) fn remove_local_routed_reader(&mut self, entity_key: &str) {
        self.local_routed_readers.remove(entity_key);
    }

    pub(crate) fn has_local_routed_reader(&self) -> bool {
        !self.local_routed_readers.is_empty()
    }
}

fn do_route_data(s: Sample, topic_name: &str, data_writer: dds_entity_t) {
    if *LOG_PAYLOAD {
        log::trace!(
            "Route Zenoh->DDS ({} -> {}): routing data - payload: {:?}",
            s.key_expr,
            &topic_name,
            s.value.payload
        );
    } else {
        log::trace!(
            "Route Zenoh->DDS ({} -> {}): routing data",
            s.key_expr,
            &topic_name
        );
    }

    unsafe {
        let bs = s.value.payload.contiguous().into_owned();
        // As per the Vec documentation (see https://doc.rust-lang.org/std/vec/struct.Vec.html#method.into_raw_parts)
        // the only way to correctly releasing it is to create a vec using from_raw_parts
        // and then have its destructor do the cleanup.
        // Thus, while tempting to just pass the raw pointer to cyclone and then free it from C,
        // that is not necessarily safe or guaranteed to be leak free.
        // TODO replace when stable https://github.com/rust-lang/rust/issues/65816
        let (ptr, len, capacity) = vec_into_raw_parts(bs);
        let size: ddsrt_iov_len_t = match len.try_into() {
            Ok(s) => s,
            Err(_) => {
                log::warn!(
                    "Route Zenoh->DDS ({} -> {}): can't route data; excessive payload size ({})",
                    s.key_expr,
                    topic_name,
                    len
                );
                return;
            }
        };

        let data_out = ddsrt_iovec_t {
            iov_base: ptr as *mut std::ffi::c_void,
            iov_len: size,
        };

        let mut sertype_ptr: *const ddsi_sertype = std::ptr::null_mut();
        let ret = dds_get_entity_sertype(data_writer, &mut sertype_ptr);
        if ret < 0 {
            log::warn!(
                "Route Zenoh->DDS ({} -> {}): can't route data; sertype lookup failed ({})",
                s.key_expr,
                topic_name,
                CStr::from_ptr(dds_strretcode(ret))
                    .to_str()
                    .unwrap_or("unrecoverable DDS retcode")
            );
            return;
        }

<<<<<<< HEAD
        let fwdp =
            ddsi_serdata_from_ser_iov(sertype_ptr, ddsi_serdata_kind_SDK_DATA, 1, &data_out, size);
=======
        let fwdp = ddsi_serdata_from_ser_iov(
            sertype_ptr,
            ddsi_serdata_kind_SDK_DATA,
            1,
            &data_out,
            size as usize
        );
>>>>>>> 795eb131

        dds_writecdr(data_writer, fwdp);
        drop(Vec::from_raw_parts(ptr, len, capacity));
    }
}<|MERGE_RESOLUTION|>--- conflicted
+++ resolved
@@ -13,14 +13,9 @@
 //
 
 use cyclors::{
-<<<<<<< HEAD
-    dds_entity_t, dds_get_entity_sertype, dds_strretcode, dds_writecdr, ddsi_serdata_from_ser_iov,
-    ddsi_serdata_kind_SDK_DATA, ddsi_sertype, ddsrt_iovec_t, size_t,
-=======
     dds_entity_t, dds_writecdr, dds_get_entity_sertype, dds_strretcode,
     ddsi_serdata_kind_SDK_DATA, ddsi_sertype, ddsi_serdata_from_ser_iov,
     ddsrt_iovec_t, ddsrt_iov_len_t,
->>>>>>> 795eb131
 };
 use serde::{Serialize, Serializer};
 use std::collections::HashSet;
@@ -418,10 +413,6 @@
             return;
         }
 
-<<<<<<< HEAD
-        let fwdp =
-            ddsi_serdata_from_ser_iov(sertype_ptr, ddsi_serdata_kind_SDK_DATA, 1, &data_out, size);
-=======
         let fwdp = ddsi_serdata_from_ser_iov(
             sertype_ptr,
             ddsi_serdata_kind_SDK_DATA,
@@ -429,7 +420,6 @@
             &data_out,
             size as usize
         );
->>>>>>> 795eb131
 
         dds_writecdr(data_writer, fwdp);
         drop(Vec::from_raw_parts(ptr, len, capacity));
