#
# Copyright (c) 2022 ZettaScale Technology
#
# This program and the accompanying materials are made available under the
# terms of the Eclipse Public License 2.0 which is available at
# http://www.eclipse.org/legal/epl-2.0, or the Apache License, Version 2.0
# which is available at https://www.apache.org/licenses/LICENSE-2.0.
#
# SPDX-License-Identifier: EPL-2.0 OR Apache-2.0
#
# Contributors:
#   ZettaScale Zenoh Team, <zenoh@zettascale.tech>
#
[workspace]
members = [
  "zenoh-bridge-dds",
  "zenoh-plugin-dds",
]

[workspace.package]
version = "0.10.0-dev"
authors = [
    "kydos <angelo@icorsaro.net>",
    "Esteve Fernandez <esteve.fernandez@gmail.com>",
    "Julien Enoch <julien@enoch.fr>",
    "Pierre Avital <pierre.avital@adlinktech.com>",
]
edition = "2021"
repository = "https://github.com/eclipse-zenoh/zenoh-plugin-dds"
homepage = "http://zenoh.io"
license = "EPL-2.0 OR Apache-2.0"

[workspace.dependencies]
async-liveliness-monitor = "0.1.1"
async-std = "=1.12.0"
async-trait = "0.1.66"
bincode = "1.3.3"
cdr = "0.2.4"
clap = "3.2.23"
<<<<<<< HEAD
cyclors = "0.2.0"
=======
cyclors = { git = "https://github.com/gmartin82/cyclors", branch = "master"}
>>>>>>> eefc16f0
derivative = "2.2.0"
env_logger = "0.10.0"
flume = "0.10.14"
futures = "0.3.26"
git-version = "0.3.5"
hex = "0.4.3"
lazy_static = "1.4.0"
log = "0.4.17"
regex = "1.7.1"
rustc_version = "0.4"
serde = "1.0.154"
serde_json = "1.0.94"
zenoh = { git = "https://github.com/eclipse-zenoh/zenoh", branch = "master", features = ["unstable"] }
zenoh-collections = { git = "https://github.com/eclipse-zenoh/zenoh", branch = "master" }
zenoh-core = { git = "https://github.com/eclipse-zenoh/zenoh", branch = "master" }
zenoh-ext = { git = "https://github.com/eclipse-zenoh/zenoh", branch = "master", features = ["unstable"] }
zenoh-plugin-rest = { git = "https://github.com/eclipse-zenoh/zenoh", branch = "master", default-features = false }
zenoh-plugin-trait = { git = "https://github.com/eclipse-zenoh/zenoh", branch = "master", default-features = false }
zenoh-util = { git = "https://github.com/eclipse-zenoh/zenoh", branch = "master", default-features = false }

[profile.release]
debug = false
lto = "fat"
codegen-units = 1
opt-level = 3
panic = "abort"<|MERGE_RESOLUTION|>--- conflicted
+++ resolved
@@ -37,11 +37,7 @@
 bincode = "1.3.3"
 cdr = "0.2.4"
 clap = "3.2.23"
-<<<<<<< HEAD
-cyclors = "0.2.0"
-=======
-cyclors = { git = "https://github.com/gmartin82/cyclors", branch = "master"}
->>>>>>> eefc16f0
+cyclors = { git = "https://github.com/gmartin82/cyclors", branch = "enable-shared-memory"}
 derivative = "2.2.0"
 env_logger = "0.10.0"
 flume = "0.10.14"
