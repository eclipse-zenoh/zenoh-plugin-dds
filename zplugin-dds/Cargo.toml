#
# Copyright (c) 2022 ZettaScale Technology
#
# This program and the accompanying materials are made available under the
# terms of the Eclipse Public License 2.0 which is available at
# http://www.eclipse.org/legal/epl-2.0, or the Apache License, Version 2.0
# which is available at https://www.apache.org/licenses/LICENSE-2.0.
#
# SPDX-License-Identifier: EPL-2.0 OR Apache-2.0
#
# Contributors:
#   ZettaScale Zenoh Team, <zenoh@zettascale.tech>
#
[package]
name = "zplugin-dds"
version = "0.6.0-dev.0"
authors = [
	"kydos <angelo@icorsaro.net>",
	"Esteve Fernandez <esteve.fernandez@gmail.com>",
	"Julien Enoch <julien@enoch.fr>",
	"Pierre Avital <pierre.avital@adlinktech.com>",
]
edition = "2018"
repository = "https://github.com/eclipse-zenoh/zenoh-plugin-dds"
homepage = "http://zenoh.io"
license = " EPL-2.0 OR Apache-2.0"
categories = ["network-programming"]
description = "Zenoh plugin for ROS2 and DDS in general"

[lib]
name = "zplugin_dds"
crate-type = ["cdylib", "rlib"]

[features]
no_mangle = ["zenoh-plugin-trait/no_mangle"]
default = ["no_mangle"]

[dependencies]
<<<<<<< HEAD
zenoh = { git = "https://github.com/eclipse-zenoh/zenoh", branch ="api-changes" }
zenoh-ext = { git = "https://github.com/eclipse-zenoh/zenoh", branch ="api-changes" }
zenoh-core = { git = "https://github.com/eclipse-zenoh/zenoh", branch ="api-changes" }
zenoh-buffers = { git = "https://github.com/eclipse-zenoh/zenoh", branch ="api-changes" }
zenoh-collections = { git = "https://github.com/eclipse-zenoh/zenoh", branch ="api-changes" }
zenoh-plugin-trait = { git = "https://github.com/eclipse-zenoh/zenoh", branch ="api-changes", default-features = false }
cyclors = "0.1.3"
=======
zenoh = { git = "https://github.com/eclipse-zenoh/zenoh" }
zenoh-ext = { git = "https://github.com/eclipse-zenoh/zenoh" }
zenoh-core = { git = "https://github.com/eclipse-zenoh/zenoh" }
zenoh-buffers = { git = "https://github.com/eclipse-zenoh/zenoh" }
zenoh-collections = { git = "https://github.com/eclipse-zenoh/zenoh" }
zenoh-plugin-trait = { git = "https://github.com/eclipse-zenoh/zenoh", default-features = false }
cyclors = "0.1.4"
>>>>>>> c56a12f9
log = "0.4.14"
async-trait = "0.1.42"
futures = "0.3.12"
flume = "0.10.8"
env_logger = "0.9.0"
git-version = "0.3.4"
regex = "1.4.3"
hex = "0.4.3"
lazy_static = "1.4.0"
serde = "1.0.125"
serde_json = "1.0.64"
bincode = "1.3.3"
derivative = "2.2.0"
cdr = "0.2.4"

[dependencies.async-std]
version = "=1.12.0"
features = ["unstable", "attributes"]

[build-dependencies]
rustc_version = "0.4"

[package.metadata.deb]
name = "zenoh-plugin-dds"
maintainer = "zenoh-dev@eclipse.org"
copyright = "2017, 2022 ZettaScale Technology Inc."
section = "net"
license-file = ["../LICENSE", "0"]
depends = "zenohd (=0.6.0~dev.0)"<|MERGE_RESOLUTION|>--- conflicted
+++ resolved
@@ -36,23 +36,13 @@
 default = ["no_mangle"]
 
 [dependencies]
-<<<<<<< HEAD
 zenoh = { git = "https://github.com/eclipse-zenoh/zenoh", branch ="api-changes" }
 zenoh-ext = { git = "https://github.com/eclipse-zenoh/zenoh", branch ="api-changes" }
 zenoh-core = { git = "https://github.com/eclipse-zenoh/zenoh", branch ="api-changes" }
 zenoh-buffers = { git = "https://github.com/eclipse-zenoh/zenoh", branch ="api-changes" }
 zenoh-collections = { git = "https://github.com/eclipse-zenoh/zenoh", branch ="api-changes" }
 zenoh-plugin-trait = { git = "https://github.com/eclipse-zenoh/zenoh", branch ="api-changes", default-features = false }
-cyclors = "0.1.3"
-=======
-zenoh = { git = "https://github.com/eclipse-zenoh/zenoh" }
-zenoh-ext = { git = "https://github.com/eclipse-zenoh/zenoh" }
-zenoh-core = { git = "https://github.com/eclipse-zenoh/zenoh" }
-zenoh-buffers = { git = "https://github.com/eclipse-zenoh/zenoh" }
-zenoh-collections = { git = "https://github.com/eclipse-zenoh/zenoh" }
-zenoh-plugin-trait = { git = "https://github.com/eclipse-zenoh/zenoh", default-features = false }
 cyclors = "0.1.4"
->>>>>>> c56a12f9
 log = "0.4.14"
 async-trait = "0.1.42"
 futures = "0.3.12"
