//
// Copyright (c) 2022 ZettaScale Technology
//
// This program and the accompanying materials are made available under the
// terms of the Eclipse Public License 2.0 which is available at
// http://www.eclipse.org/legal/epl-2.0, or the Apache License, Version 2.0
// which is available at https://www.apache.org/licenses/LICENSE-2.0.
//
// SPDX-License-Identifier: EPL-2.0 OR Apache-2.0
//
// Contributors:
//   ZettaScale Zenoh Team, <zenoh@zettascale.tech>
//
use async_trait::async_trait;
use cyclors::*;
use flume::{unbounded, Receiver, Sender};
use futures::select;
use git_version::git_version;
use log::{debug, error, info, trace, warn};
use route_dds_zenoh::RouteDDSZenoh;
use serde::ser::SerializeStruct;
use serde::{Serialize, Serializer};
use serde_json::Value;
use std::collections::HashMap;
use std::convert::TryInto;
use std::env;
use std::mem::ManuallyDrop;
use std::sync::Arc;
use std::time::Duration;
use zenoh::buffers::SplitBuffer;
use zenoh::liveliness::LivelinessToken;
use zenoh::plugins::{Plugin, RunningPluginTrait, Runtime, ZenohPlugin};
use zenoh::prelude::r#async::AsyncResolve;
use zenoh::prelude::*;
use zenoh::publication::CongestionControl;
use zenoh::query::{ConsolidationMode, QueryTarget};
use zenoh::queryable::{Query, Queryable};
use zenoh::Result as ZResult;
use zenoh::Session;
use zenoh_core::{bail, zerror};
use zenoh_ext::{SessionExt, SubscriberBuilderExt};
use zenoh_util::{Timed, TimedEvent, Timer};

pub mod config;
mod dds_mgt;
mod qos;
mod ros_discovery;
mod route_dds_zenoh;
mod route_zenoh_dds;
use config::Config;
use dds_mgt::*;
use qos::*;

use crate::ros_discovery::{
    NodeEntitiesInfo, ParticipantEntitiesInfo, RosDiscoveryInfoMgr, ROS_DISCOVERY_INFO_TOPIC_NAME,
};
use crate::route_zenoh_dds::RouteZenohDDS;

pub const GIT_VERSION: &str = git_version!(prefix = "v", cargo_prefix = "v");

macro_rules! ke_for_sure {
    ($val:expr) => {
        unsafe { keyexpr::from_str_unchecked($val) }
    };
}

macro_rules! member_id {
    ($val:expr) => {
        $val.key_expr.as_str().split('/').last().unwrap()
    };
}

lazy_static::lazy_static!(
    pub static ref LONG_VERSION: String = format!("{} built with {}", GIT_VERSION, env!("RUSTC_VERSION"));
    static ref LOG_PAYLOAD: bool = std::env::var("Z_LOG_PAYLOAD").is_ok();

    static ref KE_PREFIX_ADMIN_SPACE: &'static keyexpr = ke_for_sure!("@/service");
    static ref KE_PREFIX_ROUTE_TO_DDS: &'static keyexpr = ke_for_sure!("route/to_dds");
    static ref KE_PREFIX_ROUTE_FROM_DDS: &'static keyexpr = ke_for_sure!("route/from_dds");
    static ref KE_PREFIX_PUB_CACHE: &'static keyexpr = ke_for_sure!("@dds_pub_cache");
    static ref KE_PREFIX_FWD_DISCO: &'static keyexpr = ke_for_sure!("@dds_fwd_disco");
    static ref KE_PREFIX_LIVELINESS_GROUP: &'static keyexpr = ke_for_sure!("zenoh-plugin-dds");

    static ref KE_ANY_1_SEGMENT: &'static keyexpr = ke_for_sure!("*");
    static ref KE_ANY_N_SEGMENT: &'static keyexpr = ke_for_sure!("**");
);

// CycloneDDS' localhost-only: set network interface address (shortened form of config would be
// possible, too, but I think it is clearer to spell it out completely).
// Empty configuration fragments are ignored, so it is safe to unconditionally append a comma.
const CYCLONEDDS_CONFIG_LOCALHOST_ONLY: &str = r#"<CycloneDDS><Domain><General><Interfaces><NetworkInterface address="127.0.0.1" multicast="true"/></Interfaces></General></Domain></CycloneDDS>,"#;

const ROS_DISCOVERY_INFO_POLL_INTERVAL_MS: u64 = 500;

zenoh_plugin_trait::declare_plugin!(DDSPlugin);

#[allow(clippy::upper_case_acronyms)]
pub struct DDSPlugin;

impl ZenohPlugin for DDSPlugin {}
impl Plugin for DDSPlugin {
    type StartArgs = Runtime;
    type RunningPlugin = zenoh::plugins::RunningPlugin;

    const STATIC_NAME: &'static str = "zenoh-plugin-dds";

    fn start(name: &str, runtime: &Self::StartArgs) -> ZResult<zenoh::plugins::RunningPlugin> {
        // Try to initiate login.
        // Required in case of dynamic lib, otherwise no logs.
        // But cannot be done twice in case of static link.
        let _ = env_logger::try_init();

        let runtime_conf = runtime.config.lock();
        let plugin_conf = runtime_conf
            .plugin(name)
            .ok_or_else(|| zerror!("Plugin `{}`: missing config", name))?;
        let config: Config = serde_json::from_value(plugin_conf.clone())
            .map_err(|e| zerror!("Plugin `{}` configuration error: {}", name, e))?;
        async_std::task::spawn(run(runtime.clone(), config));
        Ok(Box::new(DDSPlugin))
    }
}
impl RunningPluginTrait for DDSPlugin {
    fn config_checker(&self) -> zenoh::plugins::ValidationFunction {
        Arc::new(|_, _, _| bail!("DDSPlugin does not support hot configuration changes."))
    }

    fn adminspace_getter<'a>(
        &'a self,
        selector: &'a Selector<'a>,
        plugin_status_key: &str,
    ) -> ZResult<Vec<zenoh::plugins::Response>> {
        let mut responses = Vec::new();
        let version_key = [plugin_status_key, "/__version__"].concat();
        if selector.key_expr.intersects(ke_for_sure!(&version_key)) {
            responses.push(zenoh::plugins::Response::new(
                version_key,
                GIT_VERSION.into(),
            ));
        }
        Ok(responses)
    }
}

pub async fn run(runtime: Runtime, config: Config) {
    // Try to initiate login.
    // Required in case of dynamic lib, otherwise no logs.
    // But cannot be done twice in case of static link.
    let _ = env_logger::try_init();
    debug!("DDS plugin {}", LONG_VERSION.as_str());
    debug!("DDS plugin {:?}", config);

    // open zenoh-net Session
    let zsession = match zenoh::init(runtime)
        .aggregated_subscribers(config.generalise_subs.clone())
        .aggregated_publishers(config.generalise_pubs.clone())
        .res()
        .await
    {
        Ok(session) => Arc::new(session),
        Err(e) => {
            log::error!("Unable to init zenoh session for DDS plugin : {:?}", e);
            return;
        }
    };

    // create group member using the group_member_id if configured, or the Session ID otherwise
    let member_id = match config.group_member_id {
        Some(ref id) => id.clone(),
        None => zsession.zid().into_keyexpr(),
    };
    let member = match zsession
        .liveliness()
        .declare_token(*KE_PREFIX_LIVELINESS_GROUP / &member_id)
        .res()
        .await
    {
        Ok(member) => member,
        Err(e) => {
            log::error!("Unable todeclare liveliness token for DDS plugin : {:?}", e);
            return;
        }
    };

    // if "localhost_only" is set, configure CycloneDDS to use only localhost interface
    if config.localhost_only {
        env::set_var(
            "CYCLONEDDS_URI",
            format!(
                "{}{}",
                CYCLONEDDS_CONFIG_LOCALHOST_ONLY,
                env::var("CYCLONEDDS_URI").unwrap_or_default()
            ),
        );
    }

    // create DDS Participant
    debug!(
        "Create DDS Participant with CYCLONEDDS_URI='{}'",
        env::var("CYCLONEDDS_URI").unwrap_or_default()
    );
    let dp = unsafe { dds_create_participant(config.domain, std::ptr::null(), std::ptr::null()) };
    debug!(
        "DDS plugin {} with member_id={} and using DDS Participant {}",
        zsession.zid(),
        member_id,
        get_guid(&dp).unwrap()
    );

    let mut dds_plugin = DdsPluginRuntime {
        config,
        zsession: &zsession,
        _member: member,
        member_id,
        dp,
        discovered_writers: HashMap::<String, DdsEntity>::new(),
        discovered_readers: HashMap::<String, DdsEntity>::new(),
        routes_from_dds: HashMap::<OwnedKeyExpr, RouteDDSZenoh>::new(),
        routes_to_dds: HashMap::<OwnedKeyExpr, RouteZenohDDS>::new(),
        admin_space: HashMap::<OwnedKeyExpr, AdminRef>::new(),
    };

    dds_plugin.run().await;
}

// An reference used in admin space to point to a struct (DdsEntity or Route) stored in another map
#[derive(Debug)]
enum AdminRef {
    DdsWriterEntity(String),
    DdsReaderEntity(String),
    FromDdsRoute(OwnedKeyExpr),
    ToDdsRoute(OwnedKeyExpr),
    Config,
    Version,
}

pub(crate) struct DdsPluginRuntime<'a> {
    config: Config,
    // Note: &'a Arc<Session> here to keep the ownership of Session outside this struct
    // and be able to store the publishers/subscribers it creates in this same struct.
    zsession: &'a Arc<Session>,
    _member: LivelinessToken<'a>,
    member_id: OwnedKeyExpr,
    dp: dds_entity_t,
    // maps of all discovered DDS entities (indexed by DDS key)
    discovered_writers: HashMap<String, DdsEntity>,
    discovered_readers: HashMap<String, DdsEntity>,
    // maps of established routes from/to DDS (indexed by zenoh key expression)
    routes_from_dds: HashMap<OwnedKeyExpr, RouteDDSZenoh<'a>>,
    routes_to_dds: HashMap<OwnedKeyExpr, RouteZenohDDS<'a>>,
    // admin space: index is the admin_keyexpr (relative to admin_prefix)
    // value is the JSon string to return to queries.
    admin_space: HashMap<OwnedKeyExpr, AdminRef>,
}

impl Serialize for DdsPluginRuntime<'_> {
    fn serialize<S>(&self, serializer: S) -> Result<S::Ok, S::Error>
    where
        S: Serializer,
    {
        // return the plugin's config as a JSON struct
        let mut s = serializer.serialize_struct("dds", 3)?;
        s.serialize_field("domain", &self.config.domain)?;
        s.serialize_field("scope", &self.config.scope)?;
        s.serialize_field(
            "allow",
            &self
                .config
                .allow
                .as_ref()
                .map_or_else(|| ".*".to_string(), |re| re.to_string()),
        )?;
        s.serialize_field(
            "deny",
            &self
                .config
                .deny
                .as_ref()
                .map_or_else(|| "".to_string(), |re| re.to_string()),
        )?;
        s.serialize_field(
            "max-frequencies",
            &self
                .config
                .max_frequencies
                .iter()
                .map(|(re, freq)| format!("{re}={freq}"))
                .collect::<Vec<String>>(),
        )?;
        s.serialize_field("forward_discovery", &self.config.forward_discovery)?;
        s.serialize_field(
            "reliable_routes_blocking",
            &self.config.reliable_routes_blocking,
        )?;
        s.end()
    }
}

lazy_static::lazy_static! {
    static ref JSON_NULL_VALUE: Value = serde_json::json!(null);
}

impl<'a> DdsPluginRuntime<'a> {
    fn is_allowed(&self, ke: &keyexpr) -> bool {
        if self.config.forward_discovery && ke.ends_with(ROS_DISCOVERY_INFO_TOPIC_NAME) {
            // If fwd-discovery mode is enabled, don't route "ros_discovery_info"
            return false;
        }
        match (&self.config.allow, &self.config.deny) {
            (Some(allow), None) => allow.is_match(ke),
            (None, Some(deny)) => !deny.is_match(ke),
            (Some(allow), Some(deny)) => allow.is_match(ke) && !deny.is_match(ke),
            (None, None) => true,
        }
    }

    // Return the read period if keyexpr matches one of the --dds-periodic-topics option
    fn get_read_period(&self, ke: &keyexpr) -> Option<Duration> {
        for (re, freq) in &self.config.max_frequencies {
            if re.is_match(ke) {
                return Some(Duration::from_secs_f32(1f32 / freq));
            }
        }
        None
    }

    fn get_admin_keyexpr(e: &DdsEntity, is_writer: bool) -> OwnedKeyExpr {
        format!(
            "participant/{}/{}/{}/{}",
            e.participant_key,
            if is_writer { "writer" } else { "reader" },
            e.key,
            e.topic_name
        )
        .try_into()
        .unwrap()
    }

    fn insert_dds_writer(&mut self, admin_keyexpr: OwnedKeyExpr, e: DdsEntity) {
        // insert reference in admin_space
        self.admin_space
            .insert(admin_keyexpr, AdminRef::DdsWriterEntity(e.key.clone()));

        // insert DdsEntity in dds_writer map
        self.discovered_writers.insert(e.key.clone(), e);
    }

    fn remove_dds_writer(&mut self, dds_key: &str) -> Option<(OwnedKeyExpr, DdsEntity)> {
        // remove from dds_writer map
        if let Some(e) = self.discovered_writers.remove(dds_key) {
            // remove from admin_space
            let admin_keyexpr = DdsPluginRuntime::get_admin_keyexpr(&e, true);
            self.admin_space.remove(&admin_keyexpr);
            Some((admin_keyexpr, e))
        } else {
            None
        }
    }

    fn insert_dds_reader(&mut self, admin_keyexpr: OwnedKeyExpr, e: DdsEntity) {
        // insert reference in admin_space
        self.admin_space
            .insert(admin_keyexpr, AdminRef::DdsReaderEntity(e.key.clone()));

        // insert DdsEntity in dds_reader map
        self.discovered_readers.insert(e.key.clone(), e);
    }

    fn remove_dds_reader(&mut self, dds_key: &str) -> Option<(OwnedKeyExpr, DdsEntity)> {
        // remove from dds_reader map
        if let Some(e) = self.discovered_readers.remove(dds_key) {
            // remove from admin space
            let admin_keyexpr = DdsPluginRuntime::get_admin_keyexpr(&e, false);
            self.admin_space.remove(&admin_keyexpr);
            Some((admin_keyexpr, e))
        } else {
            None
        }
    }

    fn insert_route_from_dds(&mut self, ke: OwnedKeyExpr, r: RouteDDSZenoh<'a>) {
        // insert reference in admin_space
        let admin_ke = *KE_PREFIX_ROUTE_FROM_DDS / &ke;
        self.admin_space
            .insert(admin_ke, AdminRef::FromDdsRoute(ke.clone()));

        // insert route in routes_from_dds map
        self.routes_from_dds.insert(ke, r);
    }

    fn insert_route_to_dds(&mut self, ke: OwnedKeyExpr, r: RouteZenohDDS<'a>) {
        // insert reference in admin_space
        let admin_ke: OwnedKeyExpr = *KE_PREFIX_ROUTE_TO_DDS / &ke;
        self.admin_space
            .insert(admin_ke, AdminRef::ToDdsRoute(ke.clone()));

        // insert route in routes_from_dds map
        self.routes_to_dds.insert(ke, r);
    }

    async fn try_add_route_from_dds(
        &mut self,
        ke: OwnedKeyExpr,
        topic_name: &str,
        topic_type: &str,
        keyless: bool,
        reader_qos: Qos,
        congestion_ctrl: CongestionControl,
    ) -> RouteStatus {
        if !self.is_allowed(&ke) {
            info!(
                "Ignoring Publication for resource {} as it is not allowed (see your 'allow' or 'deny' configuration)",
                ke
            );
            return RouteStatus::NotAllowed;
        }

        if self.routes_from_dds.contains_key(&ke) {
            // TODO: check if there is no QoS conflict with existing route
            debug!(
                "Route from DDS to resource {} already exists -- ignoring",
                ke
            );
            return RouteStatus::Routed(ke);
        }

        // create route DDS->Zenoh
        match RouteDDSZenoh::new(
            self,
            topic_name.into(),
            topic_type.into(),
            keyless,
            reader_qos,
            ke.clone(),
            congestion_ctrl,
        )
        .await
        {
            Ok(route) => {
                info!("{}: created with topic_type={}", route, topic_type);
                self.insert_route_from_dds(ke.clone(), route);
                RouteStatus::Routed(ke)
            }
            Err(e) => {
                error!(
                    "Route DDS->Zenoh ({} -> {}): creation failed: {}",
                    topic_name, ke, e
                );
                RouteStatus::CreationFailure(e)
            }
        }
    }

    async fn try_add_route_to_dds(
        &mut self,
        ke: OwnedKeyExpr,
        topic_name: &str,
        topic_type: &str,
        keyless: bool,
        is_transient: bool,
        writer_qos: Option<Qos>,
    ) -> RouteStatus {
        if !self.is_allowed(&ke) {
            info!(
                "Ignoring Subscription for resource {} as it is not allowed (see your 'allow' or 'deny' configuration)",
                ke
            );
            return RouteStatus::NotAllowed;
        }

        if let Some(route) = self.routes_to_dds.get(&ke) {
            // TODO: check if there is no type or QoS conflict with existing route
            debug!(
                "Route from resource {} to DDS already exists -- ignoring",
                ke
            );
            // #102: in forwarding mode, it might happen that the route have been created but without DDS Writer
            //       (just to declare the Zenoh Subscriber). Thus, try to set a DDS Writer to the route here.
            //       If already set, nothing will happen.
            if let Some(qos) = writer_qos {
                if let Err(e) = route.set_dds_writer(self.dp, qos) {
                    error!(
                        "{}: failed to set a DDS Writer after creation: {}",
                        route, e
                    );
                    return RouteStatus::CreationFailure(e);
                }
            }
            return RouteStatus::Routed(ke);
        }

        // create route Zenoh->DDS
        match RouteZenohDDS::new(
            self,
            ke.clone(),
            is_transient,
            topic_name.into(),
            topic_type.into(),
            keyless,
        )
        .await
        {
            Ok(route) => {
                // if writer_qos is set, add a DDS Writer to the route
                if let Some(qos) = writer_qos {
                    if let Err(e) = route.set_dds_writer(self.dp, qos) {
                        error!(
                            "Route Zenoh->DDS ({} -> {}): creation failed: {}",
                            ke, topic_name, e
                        );
                        return RouteStatus::CreationFailure(e);
                    }
                }

                info!("{}: created with topic_type={}", route, topic_type);
                self.insert_route_to_dds(ke.clone(), route);
                RouteStatus::Routed(ke)
            }
            Err(e) => {
                error!(
                    "Route Zenoh->DDS ({} -> {}): creation failed: {}",
                    ke, topic_name, e
                );
                RouteStatus::CreationFailure(e)
            }
        }
    }

    fn get_admin_value(&self, admin_ref: &AdminRef) -> Result<Option<Value>, serde_json::Error> {
        match admin_ref {
            AdminRef::DdsReaderEntity(key) => self
                .discovered_readers
                .get(key)
                .map(serde_json::to_value)
                .transpose(),
            AdminRef::DdsWriterEntity(key) => self
                .discovered_writers
                .get(key)
                .map(serde_json::to_value)
                .transpose(),
            AdminRef::FromDdsRoute(zkey) => self
                .routes_from_dds
                .get(zkey)
                .map(serde_json::to_value)
                .transpose(),
            AdminRef::ToDdsRoute(zkey) => self
                .routes_to_dds
                .get(zkey)
                .map(serde_json::to_value)
                .transpose(),
            AdminRef::Config => Some(serde_json::to_value(self)).transpose(),
            AdminRef::Version => Ok(Some(Value::String(LONG_VERSION.clone()))),
        }
    }

    async fn treat_admin_query(&self, query: Query, admin_keyexpr_prefix: &keyexpr) {
        let selector = query.selector();
        debug!("Query on admin space: {:?}", selector);

        // get the list of sub-key expressions that will match the same stored keys than
        // the selector, if those keys had the admin_keyexpr_prefix.
        let sub_kes = selector.key_expr.strip_prefix(admin_keyexpr_prefix);
        if sub_kes.is_empty() {
            error!("Received query for admin space: '{}' - but it's not prefixed by admin_keyexpr_prefix='{}'", selector, admin_keyexpr_prefix);
            return;
        }

        // Get all matching keys/values
        let mut kvs: Vec<(KeyExpr, Value)> = Vec::with_capacity(sub_kes.len());
        for sub_ke in sub_kes {
            if sub_ke.contains('*') {
                // iterate over all admin space to find matching keys
                for (ke, admin_ref) in self.admin_space.iter() {
                    if sub_ke.intersects(ke) {
                        match self.get_admin_value(admin_ref) {
                            Ok(Some(v)) => kvs.push((ke.into(), v)),
                            Ok(None) => error!("INTERNAL ERROR: Dangling {:?}", admin_ref),
                            Err(e) => {
                                error!("INTERNAL ERROR serializing admin value as JSON: {}", e)
                            }
                        }
                    }
                }
            } else {
                // sub_ke correspond to 1 key - just get it.
                if let Some(admin_ref) = self.admin_space.get(sub_ke) {
                    match self.get_admin_value(admin_ref) {
                        Ok(Some(v)) => kvs.push((sub_ke.into(), v)),
                        Ok(None) => error!("INTERNAL ERROR: Dangling {:?}", admin_ref),
                        Err(e) => {
                            error!("INTERNAL ERROR serializing admin value as JSON: {}", e)
                        }
                    }
                }
            }
        }

        // send replies
        for (ke, v) in kvs.drain(..) {
            let admin_keyexpr = admin_keyexpr_prefix / &ke;
            if let Err(e) = query.reply(Ok(Sample::new(admin_keyexpr, v))).res().await {
                warn!("Error replying to admin query {:?}: {}", query, e);
            }
        }
    }

    async fn run(&mut self) {
        let group_subscriber = self
            .zsession
            .liveliness()
            .declare_subscriber(*KE_PREFIX_LIVELINESS_GROUP / *KE_ANY_N_SEGMENT)
            .querying()
            .res()
            .await
            .expect("Failed to create Liveliness Subscriber");

        // run DDS discovery
        let (tx, dds_disco_rcv): (Sender<DiscoveryEvent>, Receiver<DiscoveryEvent>) = unbounded();
        run_discovery(self.dp, tx);

        // declare admin space queryable
        let admin_keyexpr_prefix =
            *KE_PREFIX_ADMIN_SPACE / &self.zsession.zid().into_keyexpr() / ke_for_sure!("dds");
        let admin_keyexpr_expr = (&admin_keyexpr_prefix) / *KE_ANY_N_SEGMENT;
        debug!("Declare admin space on {}", admin_keyexpr_expr);
        let admin_queryable = self
            .zsession
            .declare_queryable(admin_keyexpr_expr)
            .res()
            .await
            .expect("Failed to create AdminSpace queryable");

        // add plugin's config and version in admin space
        self.admin_space
            .insert("config".try_into().unwrap(), AdminRef::Config);
        self.admin_space
            .insert("version".try_into().unwrap(), AdminRef::Version);

        if self.config.forward_discovery {
            self.run_fwd_discovery_mode(
                &group_subscriber,
                &dds_disco_rcv,
                admin_keyexpr_prefix,
                &admin_queryable,
            )
            .await;
        } else {
            self.run_local_discovery_mode(
                &group_subscriber,
                &dds_disco_rcv,
                admin_keyexpr_prefix,
                &admin_queryable,
            )
            .await;
        }
    }

    fn topic_to_keyexpr(
        &self,
        topic_name: &str,
        scope: &Option<OwnedKeyExpr>,
        partition: Option<&str>,
    ) -> ZResult<OwnedKeyExpr> {
        // key_expr for a topic is: "<scope>/<partition>/<topic_name>" with <scope> and <partition> being optional
        match (scope, partition) {
            (Some(scope), Some(part)) => scope.join(&format!("{part}/{topic_name}")),
            (Some(scope), None) => scope.join(topic_name),
            (None, Some(part)) => format!("{part}/{topic_name}").try_into(),
            (None, None) => topic_name.try_into(),
        }
    }

    async fn run_local_discovery_mode(
        &mut self,
        group_subscriber: &Receiver<Sample>,
        dds_disco_rcv: &Receiver<DiscoveryEvent>,
        admin_keyexpr_prefix: OwnedKeyExpr,
        admin_queryable: &Queryable<'_, flume::Receiver<Query>>,
    ) {
        debug!(r#"Run in "local discovery" mode"#);

        loop {
            select!(
                evt = dds_disco_rcv.recv_async() => {
                    match evt.unwrap() {
                        DiscoveryEvent::DiscoveredPublication {
                            mut entity
                        } => {
                            debug!("Discovered DDS Writer {} on {} with type '{}' and QoS: {:?}", entity.key, entity.topic_name, entity.type_name, entity.qos);
                            // get its admin_keyexpr
                            let admin_keyexpr = DdsPluginRuntime::get_admin_keyexpr(&entity, true);

                            // copy and adapt Writer's QoS for creation of a matching Reader
                            let mut qos = entity.qos.clone();
                            qos.ignore_local_participant = true;

                            // CongestionControl to be used when re-publishing over zenoh: Blocking if Writer is RELIABLE (since we don't know what is remote Reader's QoS)
                            let congestion_ctrl = match (self.config.reliable_routes_blocking, entity.qos.reliability.kind) {
                                (true, ReliabilityKind::RELIABLE) => CongestionControl::Block,
                                _ => CongestionControl::Drop,
                            };

                            // create 1 route per partition, or just 1 if no partition
                            if entity.qos.partitions.is_empty() {
                                let ke = self.topic_to_keyexpr(&entity.topic_name, &self.config.scope, None).unwrap();
                                let route_status = self.try_add_route_from_dds(ke, &entity.topic_name, &entity.type_name, entity.keyless, qos, congestion_ctrl).await;
                                if let RouteStatus::Routed(ref route_key) = route_status {
                                    if let Some(r) = self.routes_from_dds.get_mut(route_key) {
                                        // add Writer's key to the route
                                        r.add_local_routed_writer(entity.key.clone());
                                    }
                                }
                                entity.routes.insert("*".to_string(), route_status);
                            } else {
                                for p in &entity.qos.partitions {
                                    let ke = self.topic_to_keyexpr(&entity.topic_name, &self.config.scope, Some(p)).unwrap();
                                    let route_status = self.try_add_route_from_dds(ke, &entity.topic_name, &entity.type_name, entity.keyless, qos.clone(), congestion_ctrl).await;
                                    if let RouteStatus::Routed(ref route_key) = route_status {
                                        if let Some(r) = self.routes_from_dds.get_mut(route_key) {
                                            // if route has been created, add this Writer in its routed_writers list
                                            r.add_local_routed_writer(entity.key.clone());
                                        }
                                    }
                                    entity.routes.insert(p.clone(), route_status);
                                }
                            }

                            // store the writer
                            self.insert_dds_writer(admin_keyexpr, entity);
                        }

                        DiscoveryEvent::UndiscoveredPublication {
                            key,
                        } => {
                            if let Some((_, e)) = self.remove_dds_writer(&key) {
                                debug!("Undiscovered DDS Writer {} on topic {}", key, e.topic_name);
                                // remove it from all the active routes refering it (deleting the route if no longer used)
                                let admin_space = &mut self.admin_space;
                                self.routes_from_dds.retain(|zkey, route| {
                                        route.remove_local_routed_writer(&key);
                                        if !route.has_local_routed_writer() {
                                            info!(
                                                "{}: remove it as no longer unused (no local DDS Writer left)",
                                                route
                                            );
                                            let ke = *KE_PREFIX_ROUTE_FROM_DDS / zkey;
                                            admin_space.remove(&ke);
                                            false
                                        } else {
                                            true
                                        }
                                    }
                                );
                            }
                        }

                        DiscoveryEvent::DiscoveredSubscription {
                            mut entity
                        } => {
                            debug!("Discovered DDS Reader {} on {} with type '{}' and QoS: {:?}", entity.key, entity.topic_name, entity.type_name, entity.qos);
                            let admin_keyexpr = DdsPluginRuntime::get_admin_keyexpr(&entity, false);

                            // copy and adapt Reader's QoS for creation of a matching Writer
                            let mut qos = entity.qos.clone();
                            qos.ignore_local_participant = true;
                            // if Reader is TRANSIENT_LOCAL, configure durability_service QoS with same history than the Reader.
                            // This is because CycloneDDS is actually usinf durability_service.history for transient_local historical data.
                            let is_transient_local = qos.durability.kind == DurabilityKind::TRANSIENT_LOCAL;
                            if is_transient_local {
                                qos.durability_service.service_cleanup_delay = 60 * DDS_1S_DURATION;
                                qos.durability_service.history_kind = qos.history.kind;
                                qos.durability_service.history_depth = qos.history.depth;
                                qos.durability_service.max_samples = DDS_LENGTH_UNLIMITED;
                                qos.durability_service.max_instances = DDS_LENGTH_UNLIMITED;
                                qos.durability_service.max_samples_per_instance = DDS_LENGTH_UNLIMITED;
                            }
                            // Workaround for the DDS Writer to correctly match with a FastRTPS Reader
                            qos.reliability.max_blocking_time = qos.reliability.max_blocking_time.saturating_add(1);

                            // create 1 route per partition, or just 1 if no partition
                            if entity.qos.partitions.is_empty() {
                                let ke = self.topic_to_keyexpr(&entity.topic_name, &self.config.scope, None).unwrap();
                                let route_status = self.try_add_route_to_dds(ke, &entity.topic_name, &entity.type_name, entity.keyless, is_transient_local, Some(qos)).await;
                                if let RouteStatus::Routed(ref route_key) = route_status {
                                    if let Some(r) = self.routes_to_dds.get_mut(route_key) {
                                        // if route has been created, add this Reader in its routed_readers list
                                        r.add_local_routed_reader(entity.key.clone());
                                    }
                                }
                                entity.routes.insert("*".to_string(), route_status);
                            } else {
                                for p in &entity.qos.partitions {
                                    let ke = self.topic_to_keyexpr(&entity.topic_name, &self.config.scope, Some(p)).unwrap();
                                    let route_status = self.try_add_route_to_dds(ke, &entity.topic_name, &entity.type_name, entity.keyless, is_transient_local, Some(qos.clone())).await;
                                    if let RouteStatus::Routed(ref route_key) = route_status {
                                        if let Some(r) = self.routes_to_dds.get_mut(route_key) {
                                            // if route has been created, add this Reader in its routed_readers list
                                            r.add_local_routed_reader(entity.key.clone());
                                        }
                                    }
                                    entity.routes.insert(p.clone(), route_status);
                                }
                            }

                            // store the reader
                            self.insert_dds_reader(admin_keyexpr, entity);
                        }

                        DiscoveryEvent::UndiscoveredSubscription {
                            key,
                        } => {
                            if let Some((_, e)) = self.remove_dds_reader(&key) {
                                debug!("Undiscovered DDS Reader {} on topic {}", key, e.topic_name);
                                // remove it from all the active routes refering it (deleting the route if no longer used)
                                let admin_space = &mut self.admin_space;
                                self.routes_to_dds.retain(|zkey, route| {
                                        route.remove_local_routed_reader(&key);
                                        if !route.has_local_routed_reader() {
                                            info!(
                                                "{}: remove it as no longer unused (no local DDS Reader left)",
                                                route
                                            );
                                            let ke = *KE_PREFIX_ROUTE_TO_DDS / zkey;
                                            admin_space.remove(&ke);
                                            false
                                        } else {
                                            true
                                        }
                                    }
                                );
                            }
                        }
                    }
                },

                group_event = group_subscriber.recv_async() => {
                    match group_event.as_ref().map(|s|s.kind) {
                        Ok(SampleKind::Put) => {
                            let mid = member_id!(group_event.as_ref().unwrap());
                            debug!("New zenoh_dds_plugin detected: {}", mid);
                            if let Ok(member_id) = keyexpr::new(mid) {
                                // make all QueryingSubscriber to query this new member
                                for (zkey, route) in &mut self.routes_to_dds {
                                    route.query_historical_publications(|| (*KE_PREFIX_PUB_CACHE / member_id / zkey).into(), self.config.queries_timeout).await;
                                }
                            } else {
                                error!("Can't convert member id '{}' into a KeyExpr", mid);
                            }
                        }
                        Ok(_) => {} // ignore other GroupEvents
                        Err(e) => warn!("Error receiving GroupEvent: {}", e)
                    }
                }

                get_request = admin_queryable.recv_async() => {
                    if let Ok(query) = get_request {
                        self.treat_admin_query(query, &admin_keyexpr_prefix).await;
                    } else {
                        warn!("AdminSpace queryable was closed!");
                    }
                }
            )
        }
    }

    async fn run_fwd_discovery_mode(
        &mut self,
        group_subscriber: &Receiver<Sample>,
        dds_disco_rcv: &Receiver<DiscoveryEvent>,
        admin_keyexpr_prefix: OwnedKeyExpr,
        admin_queryable: &Queryable<'_, flume::Receiver<Query>>,
    ) {
        debug!(r#"Run in "forward discovery" mode"#);

        // The data space where all discovery info are fowarded:
        //   - writers discovery on <KE_PREFIX_FWD_DISCO>/<uuid>/[<scope>]/writer/<dds_entity_admin_key>
        //   - readers discovery on <KE_PREFIX_FWD_DISCO>/<uuid>/[<scope>]/reader/<dds_entity_admin_key>
        //   - ros_discovery_info on <KE_PREFIX_FWD_DISCO>/<uuid>/[<scope>]/ros_disco/<gid>
        // The PublicationCache is declared on <KE_PREFIX_FWD_DISCO>/<uuid>/[<scope>]/**
        // The QuerySubscriber is declared on  <KE_PREFIX_FWD_DISCO>/*/[<scope>]/**
        let uuid: OwnedKeyExpr = self.zsession.zid().try_into().unwrap();
        let fwd_key_prefix = if let Some(scope) = &self.config.scope {
            *KE_PREFIX_FWD_DISCO / &uuid / scope
        } else {
            *KE_PREFIX_FWD_DISCO / &uuid
        };
        let fwd_writers_key_prefix = &fwd_key_prefix / ke_for_sure!("writer");
        let fwd_readers_key_prefix = &fwd_key_prefix / ke_for_sure!("reader");
        let fwd_ros_discovery_key = &fwd_key_prefix / ke_for_sure!("ros_disco");
        let fwd_declare_publication_cache_key = &fwd_key_prefix / *KE_ANY_N_SEGMENT;
        let fwd_discovery_subscription_key = if let Some(scope) = &self.config.scope {
            *KE_PREFIX_FWD_DISCO / *KE_ANY_1_SEGMENT / scope / *KE_ANY_N_SEGMENT
        } else {
            *KE_PREFIX_FWD_DISCO / *KE_ANY_1_SEGMENT / *KE_ANY_N_SEGMENT
        };

        // Register prefixes for optimization
        let fwd_writers_key_prefix_key = self
            .zsession
            .declare_keyexpr(fwd_writers_key_prefix)
            .res()
            .await
            .expect("Failed to declare key expression for Fwd Discovery of writers");
        let fwd_readers_key_prefix_key = self
            .zsession
            .declare_keyexpr(fwd_readers_key_prefix)
            .res()
            .await
            .expect("Failed to declare key expression for Fwd Discovery of readers");
        let fwd_ros_discovery_key_declared = self
            .zsession
            .declare_keyexpr(&fwd_ros_discovery_key)
            .res()
            .await
            .expect("Failed to declare key expression for Fwd Discovery of ros_discovery");

        // Cache the publications on admin space for late joiners DDS plugins
        let _fwd_disco_pub_cache = self
            .zsession
            .declare_publication_cache(fwd_declare_publication_cache_key)
            .queryable_allowed_origin(Locality::Remote) // Note: don't reply to queries from local QueryingSubscribers
            .res()
            .await
            .expect("Failed to declare PublicationCache for Fwd Discovery");

        // Subscribe to remote DDS plugins publications of new Readers/Writers on admin space
        let mut fwd_disco_sub = self
            .zsession
            .declare_subscriber(fwd_discovery_subscription_key)
            .querying()
            .allowed_origin(Locality::Remote) // Note: ignore my own publications
            .query_timeout(self.config.queries_timeout)
            .res()
            .await
            .expect("Failed to declare QueryingSubscriber for Fwd Discovery");

        // Manage ros_discovery_info topic, reading it periodically
        let ros_disco_mgr =
            RosDiscoveryInfoMgr::create(self.dp).expect("Failed to create RosDiscoveryInfoMgr");
        let timer = Timer::default();
        let (tx, ros_disco_timer_rcv): (Sender<()>, Receiver<()>) = unbounded();
        let ros_disco_timer_event = TimedEvent::periodic(
            Duration::from_millis(ROS_DISCOVERY_INFO_POLL_INTERVAL_MS),
            ChannelEvent { tx },
        );
        timer.add_async(ros_disco_timer_event).await;

        // The ParticipantEntitiesInfo to be re-published on ros_discovery_info (with this bridge's participant gid)
        let mut participant_info = ParticipantEntitiesInfo::new(
            get_guid(&self.dp).expect("Failed to get my Participant's guid"),
        );

        let scope = self.config.scope.clone();
        loop {
            select!(
                evt = dds_disco_rcv.recv_async() => {
                    match evt.unwrap() {
                        DiscoveryEvent::DiscoveredPublication {
                            entity
                        } => {
                            debug!("Discovered DDS Writer {} on {} with type '{}' and QoS: {:?} => advertise it", entity.key, entity.topic_name, entity.type_name, entity.qos);
                            // advertise the entity and its scope within admin space (bincode format)
                            let admin_keyexpr = DdsPluginRuntime::get_admin_keyexpr(&entity, true);
                            let fwd_ke = &fwd_writers_key_prefix_key / &admin_keyexpr;
                            let msg = (&entity, &scope);
                            let ser_msg = match bincode::serialize(&msg) {
                                Ok(s) => s,
                                Err(e) => { error!("INTERNAL ERROR: failed to serialize discovery message for {:?}: {}", entity, e); continue; }
                            };
                            if let Err(e) = self.zsession.put(&fwd_ke, ser_msg).congestion_control(CongestionControl::Block).res().await {
                                error!("INTERNAL ERROR: failed to publish discovery message on {}: {}", fwd_ke, e);
                            }

                            // store the writer in admin space
                            self.insert_dds_writer(admin_keyexpr, entity);
                        }

                        DiscoveryEvent::UndiscoveredPublication {
                            key,
                        } => {
                            debug!("Undiscovered DDS Writer {} => advertise it", key);
                            if let Some((admin_keyexpr, _)) = self.remove_dds_writer(&key) {
                                let fwd_ke = &fwd_writers_key_prefix_key / &admin_keyexpr;
                                // publish its deletion from admin space
                                if let Err(e) = self.zsession.delete(&fwd_ke).congestion_control(CongestionControl::Block).res().await {
                                    error!("INTERNAL ERROR: failed to publish undiscovery message on {:?}: {}", fwd_ke, e);
                                }
                            }
                        }

                        DiscoveryEvent::DiscoveredSubscription {
                            mut entity
                        } => {
                            debug!("Discovered DDS Reader {} on {} with type '{}' and QoS: {:?} => advertise it", entity.key, entity.topic_name, entity.type_name, entity.qos);

                            // #102: create a local "to_dds" route, but only with the Zenoh Subscriber (not the DDS Writer)
                            let is_transient_local = entity.qos.durability.kind == DurabilityKind::TRANSIENT_LOCAL;
                            // create 1 route per partition, or just 1 if no partition
                            if entity.qos.partitions.is_empty() {
                                let ke = self.topic_to_keyexpr(&entity.topic_name, &self.config.scope, None).unwrap();
                                let route_status = self.try_add_route_to_dds(ke, &entity.topic_name, &entity.type_name, entity.keyless, is_transient_local, None).await;
                                if let RouteStatus::Routed(ref route_key) = route_status {
                                    if let Some(r) = self.routes_to_dds.get_mut(route_key) {
                                        // if route has been created, add this Reader in its routed_readers list
                                        r.add_local_routed_reader(entity.key.clone());
                                    }
                                }
                                entity.routes.insert("*".to_string(), route_status);
                            } else {
                                for p in &entity.qos.partitions {
                                    let ke = self.topic_to_keyexpr(&entity.topic_name, &self.config.scope, Some(p)).unwrap();
                                    let route_status = self.try_add_route_to_dds(ke, &entity.topic_name, &entity.type_name, entity.keyless, is_transient_local, None).await;
                                    if let RouteStatus::Routed(ref route_key) = route_status {
                                        if let Some(r) = self.routes_to_dds.get_mut(route_key) {
                                            // if route has been created, add this Reader in its routed_readers list
                                            r.add_local_routed_reader(entity.key.clone());
                                        }
                                    }
                                    entity.routes.insert(p.clone(), route_status);
                                }
                            }

                            // advertise the entity and its scope within admin space (bincode format)
                            let admin_keyexpr = DdsPluginRuntime::get_admin_keyexpr(&entity, false);
                            let fwd_ke = &fwd_readers_key_prefix_key / &admin_keyexpr;
                            let msg = (&entity, &scope);
                            let ser_msg = match bincode::serialize(&msg) {
                                Ok(s) => s,
                                Err(e) => { error!("INTERNAL ERROR: failed to serialize discovery message for {:?}: {}", entity, e); continue; }
                            };
                            if let Err(e) = self.zsession.put(&fwd_ke, ser_msg).congestion_control(CongestionControl::Block).res().await {
                                error!("INTERNAL ERROR: failed to publish discovery message on {}: {}", fwd_ke, e);
                            }

                            // store the reader
                            self.insert_dds_reader(admin_keyexpr, entity);
                        }

                        DiscoveryEvent::UndiscoveredSubscription {
                            key,
                        } => {
                            debug!("Undiscovered DDS Reader {} => advertise it", key);
                            if let Some((admin_keyexpr, _)) = self.remove_dds_reader(&key) {
                                let fwd_ke = &fwd_readers_key_prefix_key / &admin_keyexpr;
                                // publish its deletion from admin space
                                if let Err(e) = self.zsession.delete(&fwd_ke).congestion_control(CongestionControl::Block).res().await {
                                    error!("INTERNAL ERROR: failed to publish undiscovery message on {:?}: {}", fwd_ke, e);
                                }
                            }
                            // #102: also remove the Reader from all the active routes refering it,
                            // deleting the route if it has no longer local Reader nor remote Writer.
                            let admin_space = &mut self.admin_space;
                            self.routes_to_dds.retain(|zkey, route| {
                                    route.remove_local_routed_reader(&key);
                                    if !route.has_local_routed_reader() && !route.has_remote_routed_writer(){
                                        info!(
                                            "{}: remove it as no longer unused (no local DDS Reader nor remote DDS Writer left)",
                                            route
                                        );
                                        let ke = *KE_PREFIX_ROUTE_TO_DDS / zkey;
                                        admin_space.remove(&ke);
                                        false
                                    } else {
                                        true
                                    }
                                }
                            );
                        }
                    }
                },

                sample = fwd_disco_sub.recv_async() => {
                    let sample = sample.expect("Fwd Discovery subscriber was closed!");
                    let fwd_ke = &sample.key_expr;
                    debug!("Received forwarded discovery message on {}", fwd_ke);

                    // parse fwd_ke and extract the remote uuid, the discovery kind (reader|writer|ros_disco) and the remaining of the keyexpr
                    if let Some((remote_uuid, disco_kind, remaining_ke)) = Self::parse_fwd_discovery_keyexpr(fwd_ke) {
                        match disco_kind {
                            // it's a writer discovery message
                            "writer" => {
                                // reconstruct full admin keyexpr for this entity (i.e. with it's remote plugin's uuid)
                                let full_admin_keyexpr = *KE_PREFIX_ADMIN_SPACE / remote_uuid / ke_for_sure!("dds") / remaining_ke;
                                if sample.kind != SampleKind::Delete {
                                    // deserialize payload
                                    let (entity, scope) = match bincode::deserialize::<(DdsEntity, Option<OwnedKeyExpr>)>(&sample.payload.contiguous()) {
                                        Ok(x) => x,
                                        Err(e) => {
                                            warn!("Failed to deserialize discovery msg for {}: {}", full_admin_keyexpr, e);
                                            continue;
                                        }
                                    };
                                    // copy and adapt Writer's QoS for creation of a proxy Writer
                                    let mut qos = entity.qos.clone();
                                    qos.ignore_local_participant = true;
                                    let is_transient_local = qos.durability.kind == DurabilityKind::TRANSIENT_LOCAL;

                                    // create 1 "to_dds" route per partition, or just 1 if no partition
                                    if entity.qos.partitions.is_empty() {
                                        let ke = self.topic_to_keyexpr(&entity.topic_name, &scope, None).unwrap();
                                        let route_status = self.try_add_route_to_dds(ke, &entity.topic_name, &entity.type_name, entity.keyless, is_transient_local, Some(qos)).await;
                                        if let RouteStatus::Routed(ref route_key) = route_status {
                                            if let Some(r) = self.routes_to_dds.get_mut(route_key) {
                                                // add the writer's admin keyexpr to the list of remote_routed_writers
                                                r.add_remote_routed_writer(full_admin_keyexpr);
                                                // check amongst local Readers is some are matching (only wrt. topic_name and partition. TODO: consider qos match also)
                                                for reader in self.discovered_readers.values_mut() {
                                                    if reader.topic_name == entity.topic_name && reader.qos.partitions.is_empty() {
                                                        r.add_local_routed_reader(reader.key.clone());
                                                        reader.routes.insert("*".to_string(), route_status.clone());
                                                    }
                                                }
                                            }
                                        }
                                    } else {
                                        for p in &entity.qos.partitions {
                                            let ke = self.topic_to_keyexpr(&entity.topic_name, &scope, Some(p)).unwrap();
                                            let route_status = self.try_add_route_to_dds(ke, &entity.topic_name, &entity.type_name, entity.keyless, is_transient_local, Some(qos.clone())).await;
                                            if let RouteStatus::Routed(ref route_key) = route_status {
                                                if let Some(r) = self.routes_to_dds.get_mut(route_key) {
                                                    // add the writer's admin keyexpr to the list of remote_routed_writers
                                                    r.add_remote_routed_writer(full_admin_keyexpr.clone());
                                                    // check amongst local Readers is some are matching (only wrt. topic_name and partition. TODO: consider qos match also)
                                                    for reader in self.discovered_readers.values_mut() {
                                                        if reader.topic_name == entity.topic_name && reader.qos.partitions.contains(p) {
                                                            r.add_local_routed_reader(reader.key.clone());
                                                            reader.routes.insert(p.clone(), route_status.clone());
                                                        }
                                                    }
                                                }
                                            }
                                        }
                                    }
                                } else {
                                    // writer was deleted; remove it from all the active routes refering it (deleting the route if no longer used)
                                    let admin_space = &mut self.admin_space;
                                    self.routes_to_dds.retain(|zkey, route| {
                                            route.remove_remote_routed_writer(&full_admin_keyexpr);
                                            // #102: don't delete the route if there is still a
                                            // local Reader. But delete its DDS Writer if there are
                                            // no more remote Writer
                                            if !route.has_remote_routed_writer() {
                                                route.delete_dds_writer();
                                            }
                                            if !route.has_local_routed_reader() {
                                                info!(
                                                    "{}: remove it as no longer unused (no remote DDS Writer nor local DDS Reader left)",
                                                    route
                                                );
                                                let ke = *KE_PREFIX_ROUTE_TO_DDS / zkey;
                                                admin_space.remove(&ke);
                                                false
                                            } else {
                                                true
                                            }
                                        }
                                    );
                                }
                            }

                            // it's a reader discovery message
                            "reader" => {
                                // reconstruct full admin keyexpr for this entity (i.e. with it's remote plugin's uuid)
                                let full_admin_keyexpr = *KE_PREFIX_ADMIN_SPACE / remote_uuid / ke_for_sure!("dds") / remaining_ke;
                                if sample.kind != SampleKind::Delete {
                                    // deserialize payload
                                    let (entity, scope) = match bincode::deserialize::<(DdsEntity, Option<OwnedKeyExpr>)>(&sample.payload.contiguous()) {
                                        Ok(x) => x,
                                        Err(e) => {
                                            warn!("Failed to deserialize discovery msg for {}: {}", full_admin_keyexpr, e);
                                            continue;
                                        }
                                    };
                                    // copy and adapt Reader's QoS for creation of a proxy Reader
                                    let mut qos = entity.qos.clone();
                                    qos.ignore_local_participant = true;

                                    // CongestionControl to be used when re-publishing over zenoh: Blocking if Reader is RELIABLE (since Writer will also be, otherwise no matching)
                                    let congestion_ctrl = match (self.config.reliable_routes_blocking, entity.qos.reliability.kind) {
                                        (true, ReliabilityKind::RELIABLE) => CongestionControl::Block,
                                        _ => CongestionControl::Drop,
                                    };

                                    // create 1 'from_dds" route per partition, or just 1 if no partition
                                    if entity.qos.partitions.is_empty() {
                                        let ke = self.topic_to_keyexpr(&entity.topic_name, &scope, None).unwrap();
                                        let route_status = self.try_add_route_from_dds(ke, &entity.topic_name, &entity.type_name, entity.keyless, qos, congestion_ctrl).await;
                                        if let RouteStatus::Routed(ref route_key) = route_status {
                                            if let Some(r) = self.routes_from_dds.get_mut(route_key) {
                                                // add the reader's admin keyexpr to the list of remote_routed_writers
                                                r.add_remote_routed_reader(full_admin_keyexpr);
                                                // check amongst local Writers is some are matching (only wrt. topic_name and partition. TODO: consider qos match also)
                                                for writer in self.discovered_writers.values_mut() {
                                                    if writer.topic_name == entity.topic_name && writer.qos.partitions.is_empty() {
                                                        r.add_local_routed_writer(writer.key.clone());
                                                        writer.routes.insert("*".to_string(), route_status.clone());
                                                    }
                                                }
                                            }
                                        }
                                    } else {
                                        for p in &entity.qos.partitions {
                                            let ke = self.topic_to_keyexpr(&entity.topic_name, &scope, Some(p)).unwrap();
                                            let route_status = self.try_add_route_from_dds(ke, &entity.topic_name, &entity.type_name, entity.keyless, qos.clone(), congestion_ctrl).await;
                                            if let RouteStatus::Routed(ref route_key) = route_status {
                                                if let Some(r) = self.routes_from_dds.get_mut(route_key) {
                                                    // add the reader's admin keyexpr to the list of remote_routed_writers
                                                    r.add_remote_routed_reader(full_admin_keyexpr.clone());
                                                    // check amongst local Writers is some are matching (only wrt. topic_name and partition. TODO: consider qos match also)
                                                    for writer in self.discovered_writers.values_mut() {
                                                        if writer.topic_name == entity.topic_name && writer.qos.partitions.contains(p) {
                                                            r.add_local_routed_writer(writer.key.clone());
                                                            writer.routes.insert(p.clone(), route_status.clone());
                                                        }
                                                    }
                                                }
                                            }
                                        }
                                    }
                                } else {
                                    // reader was deleted; remove it from all the active routes refering it (deleting the route if no longer used)
                                    let admin_space = &mut self.admin_space;
                                    self.routes_from_dds.retain(|zkey, route| {
                                            route.remove_remote_routed_reader(&full_admin_keyexpr);
                                            if !route.has_remote_routed_reader() {
                                                info!(
                                                    "{}: remove it as no longer unused (no remote DDS Reader left)",
                                                    route
                                                );
                                                let ke = *KE_PREFIX_ROUTE_FROM_DDS / zkey;
                                                admin_space.remove(&ke);
                                                false
                                            } else {
                                                true
                                            }
                                        }
                                    );
                                }
                            }

                            // it's a ros_discovery_info message
                            "ros_disco" => {
                                match cdr::deserialize_from::<_, ParticipantEntitiesInfo, _>(
                                    &*sample.payload.contiguous(),
                                    cdr::size::Infinite,
                                ) {
                                    Ok(mut info) => {
                                        // remap all original gids with the gids of the routes
                                        self.remap_entities_info(&mut info.node_entities_info_seq);
                                        // update the ParticipantEntitiesInfo for this bridge and re-publish it on DDS
                                        participant_info.update_with(info.node_entities_info_seq);
                                        debug!("Publish updated ros_discovery_info: {:?}", participant_info);
                                        if let Err(e) = ros_disco_mgr.write(&participant_info) {
                                            error!("Error forwarding ros_discovery_info: {}", e);
                                        }
                                    }
                                    Err(e) => error!(
                                        "Error receiving ParticipantEntitiesInfo on {}: {}",
                                        fwd_ke, e
                                    ),
                                }
                            }

                            x => {
                                error!("Unexpected forwarded discovery message received on invalid key {} (unkown kind: {}) ", fwd_ke, x);
                            }
                        }
                    }
                },

                group_event = group_subscriber.recv_async() => {
                    match group_event.as_ref().map(|s|s.kind) {
                        Ok(SampleKind::Put) => {
                            let mid = member_id!(group_event.as_ref().unwrap());
                            debug!("New zenoh_dds_plugin detected: {}", mid);
                            // query for past publications of discocvery messages from this new member
                            let key = if let Some(scope) = &self.config.scope {
                                *KE_PREFIX_FWD_DISCO / ke_for_sure!(mid) / scope / *KE_ANY_N_SEGMENT
                            } else {
                                *KE_PREFIX_FWD_DISCO / ke_for_sure!(mid) / *KE_ANY_N_SEGMENT
                            };
<<<<<<< HEAD
                            debug!("Query past discovery messages from {} on {}", mid, key);
                            if let Err(e) = fwd_disco_sub.fetch( |cb| {
                                use zenoh_core::SyncResolve;
                                self.zsession.get(Selector::from(&key))
                                    .callback(cb)
                                    .target(QueryTarget::All)
                                    .consolidation(ConsolidationMode::None)
                                    .timeout(Duration::from_secs(5))
                                    .res_sync()
                            }).res().await
                            {
=======
                            debug!("Query past discovery messages from {} on {}", member.id(), key);
                            if let Err(e) = fwd_disco_sub.query_on(Selector::from(&key), QueryTarget::All, ConsolidationMode::None, self.config.queries_timeout).res().await {
>>>>>>> a86fafee
                                warn!("Query on {} for discovery messages failed: {}", key, e);
                            }
                            // make all QueryingSubscriber to query this new member
                            for (zkey, route) in &mut self.routes_to_dds {
<<<<<<< HEAD
                                route.query_historical_publications(|| (*KE_PREFIX_PUB_CACHE / ke_for_sure!(mid) / zkey).into()).await;
=======
                                route.query_historical_publications(|| (*KE_PREFIX_PUB_CACHE / ke_for_sure!(member.id()) / zkey).into(), self.config.queries_timeout).await;
>>>>>>> a86fafee
                            }
                        }
                        Ok(SampleKind::Delete) => {
                            let mid = member_id!(group_event.as_ref().unwrap());
                            debug!("Remote zenoh_dds_plugin left: {}", mid);
                            // remove all the references to the plugin's enities, removing no longer used routes
                            // and updating/re-publishing ParticipantEntitiesInfo
                            let admin_space = &mut self.admin_space;
                            let admin_subke = format!("@/service/{mid}/dds/");
                            let mut participant_info_changed = false;
                            self.routes_to_dds.retain(|zkey, route| {
                                route.remove_remote_routed_writers_containing(&admin_subke);
                                if !route.has_remote_routed_writer() {
                                    info!(
                                        "{}: remove it as no longer unused (no remote DDS Writer left)",
                                        route
                                    );
                                    let ke = *KE_PREFIX_ROUTE_TO_DDS / zkey;
                                    admin_space.remove(&ke);
                                    if let Ok(guid) = route.dds_writer_guid() {
                                        participant_info.remove_writer_gid(&guid);
                                        participant_info_changed = true;
                                    } else {
                                        warn!("Failed to get guid for Writer serving the route zenoh '{}' => DDS '{}'. Can't update ros_discovery_info accordingly", zkey, zkey);
                                    }
                                    false
                                } else {
                                    true
                                }
                            });
                            self.routes_from_dds.retain(|zkey, route| {
                                route.remove_remote_routed_readers_containing(&admin_subke);
                                if !route.has_remote_routed_reader() {
                                    info!(
                                        "{}: remove it as no longer unused (no remote DDS Reader left)",
                                        route
                                    );
                                    let ke = *KE_PREFIX_ROUTE_FROM_DDS / zkey;
                                    admin_space.remove(&ke);
                                    if let Ok(guid) = route.dds_reader_guid() {
                                        participant_info.remove_reader_gid(&guid);
                                        participant_info_changed = true;
                                    } else {
                                        warn!("Failed to get guid for Reader serving the route DDS '{}' => zenoh '{}'. Can't update ros_discovery_info accordingly", zkey, zkey);
                                    }
                                    false
                                } else {
                                    true
                                }
                            });
                            if participant_info_changed {
                                debug!("Publishing up-to-date ros_discovery_info after leaving of plugin {}", mid);
                                participant_info.cleanup();
                                if let Err(e) = ros_disco_mgr.write(&participant_info) {
                                    error!("Error forwarding ros_discovery_info: {}", e);
                                }
                            }
                        }
                        Err(e) => warn!("Error receiving GroupEvent: {}", e)
                    }
                }

                get_request = admin_queryable.recv_async() => {
                    if let Ok(query) = get_request {
                        self.treat_admin_query(query, &admin_keyexpr_prefix).await;
                    } else {
                        warn!("AdminSpace queryable was closed!");
                    }
                }

                _ = ros_disco_timer_rcv.recv_async() => {
                    let infos = ros_disco_mgr.read();
                    for (gid, buf) in infos {
                        trace!("Received ros_discovery_info from DDS for {}, forward via zenoh: {}", gid, hex::encode(buf.contiguous()));
                        // forward the payload on zenoh
                        let ke = &fwd_ros_discovery_key_declared / ke_for_sure!(&gid);
                        if let Err(e) = self.zsession.put(ke, buf).res().await {
                            error!("Forward ROS discovery info failed: {}", e);
                        }
                    }
                }
            )
        }
    }

    fn parse_fwd_discovery_keyexpr(fwd_ke: &keyexpr) -> Option<(&keyexpr, &str, &keyexpr)> {
        // parse fwd_ke which have format: "KE_PREFIX_FWD_DISCO/<uuid>[/scope/possibly/multiple]/<disco_kind>/<remaining_ke...>"
        if !fwd_ke.starts_with(KE_PREFIX_FWD_DISCO.as_str()) {
            // publication on a key expression matching the fwd_ke: ignore it
            return None;
        }
        let mut remaining = &fwd_ke[KE_PREFIX_FWD_DISCO.len() + 1..];
        let uuid = if let Some(i) = remaining.find('/') {
            let uuid = ke_for_sure!(&remaining[..i]);
            remaining = &remaining[i..];
            uuid
        } else {
            error!(
                "Unexpected forwarded discovery message received on invalid key: {}",
                fwd_ke
            );
            return None;
        };
        let kind = if let Some(i) = remaining.find("/reader/") {
            remaining = &remaining[i + 8..];
            "reader"
        } else if let Some(i) = remaining.find("/writer/") {
            remaining = &remaining[i + 8..];
            "writer"
        } else if let Some(i) = remaining.find("/ros_disco/") {
            remaining = &remaining[i + 11..];
            "ros_disco"
        } else {
            error!("Unexpected forwarded discovery message received on invalid key: {} (no expected kind '/reader/', '/writer/' or '/ros_disco/')", fwd_ke);
            return None;
        };
        Some((uuid, kind, ke_for_sure!(remaining)))
    }

    fn remap_entities_info(&self, entities_info: &mut HashMap<String, NodeEntitiesInfo>) {
        for node in entities_info.values_mut() {
            // TODO: replace with drain_filter when stable (https://github.com/rust-lang/rust/issues/43244)
            let mut i = 0;
            while i < node.reader_gid_seq.len() {
                // find a RouteDDSZenoh routing a remote reader with this gid
                match self
                    .routes_from_dds
                    .values()
                    .find(|route| route.is_routing_remote_reader(&node.reader_gid_seq[i]))
                {
                    Some(route) => {
                        // replace the gid with route's reader's gid
                        if let Ok(gid) = route.dds_reader_guid() {
                            trace!(
                                "ros_discovery_info remap reader {} -> {}",
                                node.reader_gid_seq[i],
                                gid
                            );
                            node.reader_gid_seq[i] = gid;
                            i += 1;
                        } else {
                            error!("Failed to get guid for Reader serving the a route. Can't remap in ros_discovery_info");
                        }
                    }
                    None => {
                        // remove the gid (not route found because either not allowed to be routed,
                        // either route already initiated by another reader)
                        trace!(
                            "ros_discovery_info remap reader {} -> NONE",
                            node.reader_gid_seq[i]
                        );
                        node.reader_gid_seq.remove(i);
                    }
                }
            }
            let mut i = 0;
            while i < node.writer_gid_seq.len() {
                // find a ToDdsRoute initiated by the writer with this gid
                match self
                    .routes_to_dds
                    .values()
                    .find(|route| route.is_routing_remote_writer(&node.writer_gid_seq[i]))
                {
                    Some(route) => {
                        // replace the gid with route's writer's gid
                        if let Ok(gid) = route.dds_writer_guid() {
                            trace!(
                                "ros_discovery_info remap writer {} -> {}",
                                node.writer_gid_seq[i],
                                gid
                            );
                            node.writer_gid_seq[i] = gid;
                            i += 1;
                        } else {
                            error!("Failed to get guid for Writer serving the a route. Can't remap in ros_discovery_info");
                        }
                    }
                    None => {
                        // remove the gid (not route found because either not allowed to be routed,
                        // either route already initiated by another writer)
                        trace!(
                            "ros_discovery_info remap writer {} -> NONE",
                            node.writer_gid_seq[i]
                        );
                        node.writer_gid_seq.remove(i);
                    }
                }
            }
        }
    }
}

//TODO replace when stable https://github.com/rust-lang/rust/issues/65816
#[inline]
pub(crate) fn vec_into_raw_parts<T>(v: Vec<T>) -> (*mut T, usize, usize) {
    let mut me = ManuallyDrop::new(v);
    (me.as_mut_ptr(), me.len(), me.capacity())
}

struct ChannelEvent {
    tx: Sender<()>,
}

#[async_trait]
impl Timed for ChannelEvent {
    async fn run(&mut self) {
        if self.tx.send(()).is_err() {
            warn!("Error sending periodic timer notification on channel");
        };
    }
}<|MERGE_RESOLUTION|>--- conflicted
+++ resolved
@@ -1279,7 +1279,6 @@
                             } else {
                                 *KE_PREFIX_FWD_DISCO / ke_for_sure!(mid) / *KE_ANY_N_SEGMENT
                             };
-<<<<<<< HEAD
                             debug!("Query past discovery messages from {} on {}", mid, key);
                             if let Err(e) = fwd_disco_sub.fetch( |cb| {
                                 use zenoh_core::SyncResolve;
@@ -1287,23 +1286,15 @@
                                     .callback(cb)
                                     .target(QueryTarget::All)
                                     .consolidation(ConsolidationMode::None)
-                                    .timeout(Duration::from_secs(5))
+                                    .timeout(self.config.queries_timeout)
                                     .res_sync()
                             }).res().await
                             {
-=======
-                            debug!("Query past discovery messages from {} on {}", member.id(), key);
-                            if let Err(e) = fwd_disco_sub.query_on(Selector::from(&key), QueryTarget::All, ConsolidationMode::None, self.config.queries_timeout).res().await {
->>>>>>> a86fafee
                                 warn!("Query on {} for discovery messages failed: {}", key, e);
                             }
                             // make all QueryingSubscriber to query this new member
                             for (zkey, route) in &mut self.routes_to_dds {
-<<<<<<< HEAD
-                                route.query_historical_publications(|| (*KE_PREFIX_PUB_CACHE / ke_for_sure!(mid) / zkey).into()).await;
-=======
-                                route.query_historical_publications(|| (*KE_PREFIX_PUB_CACHE / ke_for_sure!(member.id()) / zkey).into(), self.config.queries_timeout).await;
->>>>>>> a86fafee
+                                route.query_historical_publications(|| (*KE_PREFIX_PUB_CACHE / ke_for_sure!(mid) / zkey).into(), self.config.queries_timeout).await;
                             }
                         }
                         Ok(SampleKind::Delete) => {
