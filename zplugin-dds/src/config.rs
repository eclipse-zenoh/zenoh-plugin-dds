//
// Copyright (c) 2022 ZettaScale Technology
//
// This program and the accompanying materials are made available under the
// terms of the Eclipse Public License 2.0 which is available at
// http://www.eclipse.org/legal/epl-2.0, or the Apache License, Version 2.0
// which is available at https://www.apache.org/licenses/LICENSE-2.0.
//
// SPDX-License-Identifier: EPL-2.0 OR Apache-2.0
//
// Contributors:
//   ZettaScale Zenoh Team, <zenoh@zettascale.tech>
//
use regex::Regex;
use serde::de::Visitor;
use serde::{de, Deserialize, Deserializer};
use std::env;
<<<<<<< HEAD
=======
use std::fmt;
use std::time::Duration;
>>>>>>> a86fafee
use zenoh::prelude::*;

pub const DEFAULT_DOMAIN: u32 = 0;
pub const DEFAULT_FORWARD_DISCOVERY: bool = false;
pub const DEFAULT_RELIABLE_ROUTES_BLOCKING: bool = true;
pub const DEFAULT_QUERIES_TIMEOUT: f32 = 5.0;
pub const DEFAULT_DDS_LOCALHOST_ONLY: bool = false;

#[derive(Deserialize, Debug)]
#[serde(deny_unknown_fields)]
pub struct Config {
    #[serde(default)]
    pub scope: Option<OwnedKeyExpr>,
    #[serde(default = "default_domain")]
    pub domain: u32,
    #[serde(default)]
    pub group_member_id: Option<OwnedKeyExpr>,
    #[serde(default, deserialize_with = "deserialize_regex")]
    pub allow: Option<Regex>,
    #[serde(default, deserialize_with = "deserialize_regex")]
    pub deny: Option<Regex>,
    #[serde(default, deserialize_with = "deserialize_max_frequencies")]
    pub max_frequencies: Vec<(Regex, f32)>,
    #[serde(default)]
    pub generalise_subs: Vec<OwnedKeyExpr>,
    #[serde(default)]
    pub generalise_pubs: Vec<OwnedKeyExpr>,
    #[serde(default = "default_forward_discovery")]
    pub forward_discovery: bool,
    #[serde(default = "default_reliable_routes_blocking")]
    pub reliable_routes_blocking: bool,
    #[serde(default = "default_localhost_only")]
    pub localhost_only: bool,
    #[serde(
        default = "default_queries_timeout",
        deserialize_with = "deserialize_duration"
    )]
    pub queries_timeout: Duration,
    #[serde(default)]
    __required__: bool,
    #[serde(default, deserialize_with = "deserialize_paths")]
    __path__: Vec<String>,
}

fn default_domain() -> u32 {
    if let Ok(s) = env::var("ROS_DOMAIN_ID") {
        s.parse::<u32>().unwrap_or(DEFAULT_DOMAIN)
    } else {
        DEFAULT_DOMAIN
    }
}

fn deserialize_paths<'de, D>(deserializer: D) -> Result<Vec<String>, D::Error>
where
    D: Deserializer<'de>,
{
    struct V;
    impl<'de> serde::de::Visitor<'de> for V {
        type Value = Vec<String>;
        fn expecting(&self, formatter: &mut std::fmt::Formatter) -> std::fmt::Result {
            write!(formatter, "a string or vector of strings")
        }
        fn visit_str<E>(self, v: &str) -> Result<Self::Value, E>
        where
            E: de::Error,
        {
            Ok(vec![v.into()])
        }
        fn visit_seq<A>(self, mut seq: A) -> Result<Self::Value, A::Error>
        where
            A: de::SeqAccess<'de>,
        {
            let mut v = if let Some(l) = seq.size_hint() {
                Vec::with_capacity(l)
            } else {
                Vec::new()
            };
            while let Some(s) = seq.next_element()? {
                v.push(s);
            }
            Ok(v)
        }
    }
    deserializer.deserialize_any(V)
}

fn deserialize_regex<'de, D>(deserializer: D) -> Result<Option<Regex>, D::Error>
where
    D: Deserializer<'de>,
{
    deserializer.deserialize_any(RegexVisitor)
}

fn deserialize_max_frequencies<'de, D>(deserializer: D) -> Result<Vec<(Regex, f32)>, D::Error>
where
    D: Deserializer<'de>,
{
    let strs: Vec<String> = Deserialize::deserialize(deserializer)?;
    let mut result: Vec<(Regex, f32)> = Vec::with_capacity(strs.len());
    for s in strs {
        let i = s
            .find('=')
            .ok_or_else(|| de::Error::custom(format!("Invalid 'max_frequency': {s}")))?;
        let regex = Regex::new(&s[0..i]).map_err(|e| {
            de::Error::custom(format!("Invalid regex for 'max_frequency': '{s}': {e}"))
        })?;
        let frequency: f32 = s[i + 1..].parse().map_err(|e| {
            de::Error::custom(format!(
                "Invalid float value for 'max_frequency': '{s}': {e}"
            ))
        })?;
        result.push((regex, frequency));
    }
    Ok(result)
}

fn default_queries_timeout() -> Duration {
    Duration::from_secs_f32(DEFAULT_QUERIES_TIMEOUT)
}

fn deserialize_duration<'de, D>(deserializer: D) -> Result<Duration, D::Error>
where
    D: Deserializer<'de>,
{
    let seconds: f32 = Deserialize::deserialize(deserializer)?;
    Ok(Duration::from_secs_f32(seconds))
}

fn default_forward_discovery() -> bool {
    DEFAULT_FORWARD_DISCOVERY
}

fn default_reliable_routes_blocking() -> bool {
    DEFAULT_RELIABLE_ROUTES_BLOCKING
}

fn default_localhost_only() -> bool {
    env::var("ROS_LOCALHOST_ONLY").as_deref() == Ok("1")
}

// Serde Visitor for Regex deserialization.
// It accepts either a String, either a list of Strings (that are concatenated with `|`)
struct RegexVisitor;

impl<'de> Visitor<'de> for RegexVisitor {
    type Value = Option<Regex>;

    fn expecting(&self, formatter: &mut fmt::Formatter) -> fmt::Result {
        formatter.write_str(r#"either a string or a list of strings"#)
    }

    fn visit_str<E>(self, value: &str) -> Result<Self::Value, E>
    where
        E: de::Error,
    {
        Regex::new(value)
            .map(Some)
            .map_err(|e| de::Error::custom(format!("Invalid regex '{value}': {e}")))
    }

    fn visit_seq<A>(self, mut seq: A) -> Result<Self::Value, A::Error>
    where
        A: de::SeqAccess<'de>,
    {
        let mut vec: Vec<String> = Vec::new();
        while let Some(s) = seq.next_element()? {
            vec.push(s);
        }
        let s: String = vec.join("|");
        Regex::new(&s)
            .map(Some)
            .map_err(|e| de::Error::custom(format!("Invalid regex '{s}': {e}")))
    }
}<|MERGE_RESOLUTION|>--- conflicted
+++ resolved
@@ -15,11 +15,8 @@
 use serde::de::Visitor;
 use serde::{de, Deserialize, Deserializer};
 use std::env;
-<<<<<<< HEAD
-=======
 use std::fmt;
 use std::time::Duration;
->>>>>>> a86fafee
 use zenoh::prelude::*;
 
 pub const DEFAULT_DOMAIN: u32 = 0;
