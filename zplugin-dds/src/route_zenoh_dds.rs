--- conflicted
+++ resolved
@@ -181,23 +181,15 @@
                 .callback(subscriber_callback)
                 .allowed_origin(Locality::Remote) // Allow only remote publications to avoid loops
                 .reliable()
-<<<<<<< HEAD
                 .querying()
-=======
                 .query_timeout(plugin.config.queries_timeout)
->>>>>>> a86fafee
                 .query_selector(query_selector)
                 .query_accept_replies(ReplyKeyExpr::Any)
                 .res()
                 .await
                 .map_err(|e| {
                     format!(
-<<<<<<< HEAD
-                        "Route Zenoh->DDS ({} -> {}): failed to create FetchingSubscriber: {}",
-                        ke, topic_name, e
-=======
-                        "Route Zenoh->DDS ({ke} -> {topic_name}): failed to create QueryingSubscriber: {e}"
->>>>>>> a86fafee
+                        "Route Zenoh->DDS ({ke} -> {topic_name}): failed to create FetchingSubscriber: {e}"
                     )
                 })?;
             ZSubscriber::FetchingSubscriber(sub)
@@ -298,7 +290,6 @@
                 s
             );
             if let Err(e) = sub
-<<<<<<< HEAD
                 .fetch({
                     let session = &self.zenoh_session;
                     let s = s.clone();
@@ -309,14 +300,11 @@
                             .target(QueryTarget::All)
                             .consolidation(ConsolidationMode::None)
                             .accept_replies(ReplyKeyExpr::Any)
-                            .timeout(Duration::from_secs_f32(TIMEOUT_HISTORICAL_PUB_QUERY))
+                            .timeout(query_timeout)
                             .callback(cb)
                             .res_sync()
                     }
                 })
-=======
-                .query_on(&s, QueryTarget::All, ConsolidationMode::None, query_timeout)
->>>>>>> a86fafee
                 .res()
                 .await
             {
