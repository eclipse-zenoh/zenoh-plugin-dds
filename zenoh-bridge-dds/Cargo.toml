--- conflicted
+++ resolved
@@ -34,16 +34,9 @@
 lazy_static = "1.4.0"
 log = "0.4"
 serde_json = "1.0.71"
-<<<<<<< HEAD
-async-liveliness-monitor = "0.1.1"
-zenoh = { git = "https://github.com/eclipse-zenoh/zenoh", branch = "new-buffers", features = ["unstable"] }
+zenoh = { git = "https://github.com/eclipse-zenoh/zenoh", branch = "new-buffers", features = [ "unstable" ] }
 zenoh-plugin-rest = { git = "https://github.com/eclipse-zenoh/zenoh", branch = "new-buffers", default-features = false }
 zenoh-plugin-trait = { git = "https://github.com/eclipse-zenoh/zenoh", branch = "new-buffers", default-features = false }
-=======
-zenoh = { version = "0.7.0-rc", features = ["unstable"] }
-zenoh-plugin-rest = { version = "0.7.0-rc", default-features = false }
-zenoh-plugin-trait = { version = "0.7.0-rc", default-features = false }
->>>>>>> 6c9d7877
 zplugin-dds = { path = "../zplugin-dds", default-features = false }
 
 [dependencies.async-std]
